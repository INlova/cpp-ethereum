/*
	This file is part of cpp-ethereum.

	cpp-ethereum is free software: you can redistribute it and/or modify
	it under the terms of the GNU General Public License as published by
	the Free Software Foundation, either version 3 of the License, or
	(at your option) any later version.

	cpp-ethereum is distributed in the hope that it will be useful,
	but WITHOUT ANY WARRANTY; without even the implied warranty of
	MERCHANTABILITY or FITNESS FOR A PARTICULAR PURPOSE.  See the
	GNU General Public License for more details.

	You should have received a copy of the GNU General Public License
	along with cpp-ethereum.  If not, see <http://www.gnu.org/licenses/>.
*/
/** @file Session.cpp
 * @author Gav Wood <i@gavwood.com>
 * @author Alex Leverington <nessence@gmail.com>
 * @date 2014
 */

#include "Session.h"

#include <chrono>
#include <libdevcore/Common.h>
#include <libdevcore/CommonIO.h>
#include <libdevcore/StructuredLogger.h>
#include <libethcore/Exceptions.h>
#include "Host.h"
#include "Capability.h"
using namespace std;
using namespace dev;
using namespace dev::p2p;

Session::Session(Host* _h, RLPXFrameCoder* _io, std::shared_ptr<RLPXSocket> const& _s, std::shared_ptr<Peer> const& _n, PeerSessionInfo _info):
	m_server(_h),
	m_io(_io),
	m_socket(_s),
	m_peer(_n),
	m_info(_info),
	m_ping(chrono::steady_clock::time_point::max())
{
	m_peer->m_lastDisconnect = NoDisconnect;
	m_lastReceived = m_connect = chrono::steady_clock::now();
	DEV_GUARDED(x_info)
		m_info.socketId = m_socket->ref().native_handle();
}

Session::~Session()
{
	ThreadContext tc(info().id.abridged());
	ThreadContext tc2(info().clientVersion);
	clog(NetMessageSummary) << "Closing peer session :-(";
	m_peer->m_lastConnected = m_peer->m_lastAttempted - chrono::seconds(1);

	// Read-chain finished for one reason or another.
	for (auto& i: m_capabilities)
		i.second.reset();

	try
	{
		bi::tcp::socket& socket = m_socket->ref();
		if (socket.is_open())
		{
			boost::system::error_code ec;
			socket.shutdown(boost::asio::ip::tcp::socket::shutdown_both, ec);
			socket.close();
		}
	}
	catch (...){}
	delete m_io;
}

ReputationManager& Session::repMan() const
{
	return m_server->repMan();
}

NodeId Session::id() const
{
	return m_peer ? m_peer->id : NodeId();
}

void Session::addRating(int _r)
{
	if (m_peer)
	{
		m_peer->m_rating += _r;
		m_peer->m_score += _r;
		if (_r >= 0)
			m_peer->noteSessionGood();
	}
}

int Session::rating() const
{
	return m_peer->m_rating;
}

template <class T> vector<T> randomSelection(vector<T> const& _t, unsigned _n)
{
	if (_t.size() <= _n)
		return _t;
	vector<T> ret = _t;
	while (ret.size() > _n)
	{
		auto i = ret.begin();
		advance(i, rand() % ret.size());
		ret.erase(i);
	}
	return ret;
}

// TODO: P2P integration: replace w/asio post -> serviceNodesRequest()
void Session::ensureNodesRequested()
{
	if (isConnected() && !m_weRequestedNodes)
	{
		m_weRequestedNodes = true;
		RLPStream s;
		sealAndSend(prep(s, GetPeersPacket));
	}
}

void Session::serviceNodesRequest()
{
	ThreadContext tc(info().id.abridged() + "/" + info().clientVersion);

	if (!m_theyRequestedNodes)
		return;

// TODO: P2P reimplement, as per TCP "close nodes" gossip specifications (WiP)
//	auto peers = m_server->potentialPeers(m_knownNodes);
	Peers peers;
	if (peers.empty())
	{
		addNote("peers", "requested");
		return;
	}

	// note this should cost them...
	RLPStream s;
	prep(s, PeersPacket, min<unsigned>(10, peers.size()));
	auto rs = randomSelection(peers, 10);
	for (auto const& i: rs)
	{
		clog(NetTriviaDetail) << "Sending peer " << i.id << i.endpoint;
		if (i.endpoint.address.is_v4())
			s.appendList(3) << bytesConstRef(i.endpoint.address.to_v4().to_bytes().data(), 4) << i.endpoint.tcpPort << i.id;
		else// if (i.second.address().is_v6()) - assumed
			s.appendList(3) << bytesConstRef(i.endpoint.address.to_v6().to_bytes().data(), 16) << i.endpoint.tcpPort << i.id;
	}
	sealAndSend(s);
	m_theyRequestedNodes = false;
	addNote("peers", "done");
}

bool Session::readPacket(uint16_t _capId, PacketType _t, RLP const& _r)
{
	m_lastReceived = chrono::steady_clock::now();
	clog(NetRight) << _t << _r;
	try		// Generic try-catch block designed to capture RLP format errors - TODO: give decent diagnostics, make a bit more specific over what is caught.
	{
		// v4 frame headers are useless, offset packet type used
		// v5 protocol type is in header, packet type not offset
		if (_capId == 0 && _t < UserPacket)
			return interpret(_t, _r);
		if (m_info.protocolVersion >= 5)
			for (auto const& i: m_capabilities)
				if (_capId == (uint16_t)i.first.second)
					return i.second->m_enabled ? i.second->interpret(_t, _r) : true;
		if (m_info.protocolVersion <= 4)
			for (auto const& i: m_capabilities)
				if (_t >= (int)i.second->m_idOffset && _t - i.second->m_idOffset < i.second->hostCapability()->messageCount())
					return i.second->m_enabled ? i.second->interpret(_t - i.second->m_idOffset, _r) : true;
		return false;
	}
	catch (std::exception const& _e)
	{
		clog(NetWarn) << "Peer causing an exception:" << _e.what() << _r;
		disconnect(BadProtocol);
		return true;
	}
	return true;
}

bool Session::interpret(PacketType _t, RLP const& _r)
{
	switch (_t)
	{
	case DisconnectPacket:
	{
		string reason = "Unspecified";
		auto r = (DisconnectReason)_r[0].toInt<int>();
		if (!_r[0].isInt())
			drop(BadProtocol);
		else
		{
			reason = reasonOf(r);
			clog(NetMessageSummary) << "Disconnect (reason: " << reason << ")";
			drop(DisconnectRequested);
		}
		break;
	}
	case PingPacket:
	{
		clog(NetTriviaSummary) << "Ping";
		RLPStream s;
		sealAndSend(prep(s, PongPacket));
		break;
	}
	case PongPacket:
		DEV_GUARDED(x_info)
<<<<<<< HEAD
		m_info.lastPing = std::chrono::steady_clock::now() - m_ping;
		clog(NetTriviaSummary) << "Latency: " << chrono::duration_cast<chrono::milliseconds>(m_info.lastPing).count() << " ms";
		break;
	case GetPeersPacket:
		break;
=======
		{
			m_info.lastPing = std::chrono::steady_clock::now() - m_ping;
			clog(NetTriviaSummary) << "Latency: " << chrono::duration_cast<chrono::milliseconds>(m_info.lastPing).count() << " ms";
		}
		break;
	case GetPeersPacket:
>>>>>>> 3b4d0459
	case PeersPacket:
		break;
	default:
		return false;
	}
	return true;
}

void Session::ping()
{
	RLPStream s;
	sealAndSend(prep(s, PingPacket));
	m_ping = std::chrono::steady_clock::now();
}

RLPStream& Session::prep(RLPStream& _s, PacketType _id, unsigned _args)
{
	return _s.append((unsigned)_id).appendList(_args);
}

void Session::sealAndSend(RLPStream& _s)
{
	bytes b;
	_s.swapOut(b);
	send(move(b));
}

bool Session::checkPacket(bytesConstRef _msg)
{
	if (_msg[0] > 0x7f || _msg.size() < 2)
		return false;
	if (RLP(_msg.cropped(1)).actualSize() + 1 != _msg.size())
		return false;
	return true;
}

void Session::send(bytes&& _msg)
{
	clog(NetLeft) << RLP(bytesConstRef(&_msg).cropped(1));

	bytesConstRef msg(&_msg);
	if (!checkPacket(msg))
		clog(NetWarn) << "INVALID PACKET CONSTRUCTED!";

	if (!m_socket->ref().is_open())
		return;

	bool doWrite = false;
	{
		Guard l(x_writeQueue);
		m_writeQueue.push_back(_msg);
		doWrite = (m_writeQueue.size() == 1);
	}

	if (doWrite)
		write();
}

void Session::write()
{
	bytes const* out;
	DEV_GUARDED(x_writeQueue)
	{
		m_io->writeSingleFramePacket(&m_writeQueue[0], m_writeQueue[0]);
		out = &m_writeQueue[0];
	}
	auto self(shared_from_this());
	ba::async_write(m_socket->ref(), ba::buffer(*out), [this, self](boost::system::error_code ec, std::size_t /*length*/)
	{
		ThreadContext tc(info().id.abridged());
		ThreadContext tc2(info().clientVersion);
		// must check queue, as write callback can occur following dropped()
		if (ec)
		{
			clog(NetWarn) << "Error sending: " << ec.message();
			drop(TCPError);
			return;
		}
		else
		{
			Guard l(x_writeQueue);
			m_writeQueue.pop_front();
			if (m_writeQueue.empty())
				return;
		}
		write();
	});
}

void Session::drop(DisconnectReason _reason)
{
	if (m_dropped)
		return;
	bi::tcp::socket& socket = m_socket->ref();
	if (socket.is_open())
		try
		{
			clog(NetConnect) << "Closing " << socket.remote_endpoint() << "(" << reasonOf(_reason) << ")";
			boost::system::error_code ec;
			socket.shutdown(boost::asio::ip::tcp::socket::shutdown_both, ec);
			socket.close();
		}
		catch (...) {}

	m_peer->m_lastDisconnect = _reason;
	if (_reason == BadProtocol)
	{
		m_peer->m_rating /= 2;
		m_peer->m_score /= 2;
	}
	m_dropped = true;
}

void Session::disconnect(DisconnectReason _reason)
{
	clog(NetConnect) << "Disconnecting (our reason:" << reasonOf(_reason) << ")";
	DEV_GUARDED(x_info)
		StructuredLogger::p2pDisconnected(
			m_info.id.abridged(),
			m_peer->endpoint, // TODO: may not be 100% accurate
			m_server->peerCount()
		);
	if (m_socket->ref().is_open())
	{
		RLPStream s;
		prep(s, DisconnectPacket, 1) << (int)_reason;
		sealAndSend(s);
	}
	drop(_reason);
}

void Session::start()
{
	ping();
	doRead();
}

void Session::doRead()
{
	// ignore packets received while waiting to disconnect.
	if (m_dropped)
		return;

	auto self(shared_from_this());
	ba::async_read(m_socket->ref(), boost::asio::buffer(m_data, h256::size), [this,self](boost::system::error_code ec, std::size_t length)
	{
		ThreadContext tc(info().id.abridged());
		ThreadContext tc2(info().clientVersion);
		if (!checkRead(h256::size, ec, length))
			return;
		else if (!m_io->authAndDecryptHeader(bytesRef(m_data.data(), length)))
		{
			clog(NetWarn) << "header decrypt failed";
			drop(BadProtocol); // todo: better error
			return;
<<<<<<< HEAD
		}

		RLPXFrameInfo header;
		try
		{
			header = RLPXFrameInfo(bytesConstRef(m_data.data(), length));
		}
=======
		}

		RLPXFrameInfo header;
		try
		{
			header = RLPXFrameInfo(bytesConstRef(m_data.data(), length));
		}
>>>>>>> 3b4d0459
		catch (std::exception const& _e)
		{
			clog(NetWarn) << "Exception decoding frame header RLP:" << bytesConstRef(m_data.data(), h128::size).cropped(3);
			drop(BadProtocol);
			return;
		}
		
		/// read padded frame and mac
		auto tlen = header.length + header.padding + h128::size;
		ba::async_read(m_socket->ref(), boost::asio::buffer(m_data, tlen), [this, self, header, tlen](boost::system::error_code ec, std::size_t length)
		{
			ThreadContext tc(info().id.abridged());
			ThreadContext tc2(info().clientVersion);
			if (!checkRead(tlen, ec, length))
				return;
			else if (!m_io->authAndDecryptFrame(bytesRef(m_data.data(), tlen)))
			{
				clog(NetWarn) << "frame decrypt failed";
				drop(BadProtocol); // todo: better error
				return;
			}

			bytesConstRef frame(m_data.data(), header.length);
			if (!checkPacket(frame))
			{
				cerr << "Received " << frame.size() << ": " << toHex(frame) << endl;
				clog(NetWarn) << "INVALID MESSAGE RECEIVED";
				disconnect(BadProtocol);
				return;
			}
			else
			{
				auto packetType = (PacketType)RLP(frame.cropped(0, 1)).toInt<unsigned>();
				RLP r(frame.cropped(1));
				if (!readPacket(header.protocolId, packetType, r))
					clog(NetWarn) << "Couldn't interpret packet." << RLP(r);
			}
			doRead();
		});
	});
}

bool Session::checkRead(std::size_t _expected, boost::system::error_code _ec, std::size_t _length)
{
	if (_ec && _ec.category() != boost::asio::error::get_misc_category() && _ec.value() != boost::asio::error::eof)
	{
		clog(NetConnect) << "Error reading: " << _ec.message();
		drop(TCPError);
		return false;
	}
	else if (_ec && _length < _expected)
	{
		clog(NetWarn) << "Error reading - Abrupt peer disconnect: " << _ec.message();
		repMan().noteRude(*this);
		drop(TCPError);
		return false;
	}
	// If this fails then there's an unhandled asio error
	assert(_expected == _length);
	return true;
}<|MERGE_RESOLUTION|>--- conflicted
+++ resolved
@@ -212,20 +212,12 @@
 	}
 	case PongPacket:
 		DEV_GUARDED(x_info)
-<<<<<<< HEAD
-		m_info.lastPing = std::chrono::steady_clock::now() - m_ping;
-		clog(NetTriviaSummary) << "Latency: " << chrono::duration_cast<chrono::milliseconds>(m_info.lastPing).count() << " ms";
+		{
+			m_info.lastPing = std::chrono::steady_clock::now() - m_ping;
+			clog(NetTriviaSummary) << "Latency: " << chrono::duration_cast<chrono::milliseconds>(m_info.lastPing).count() << " ms";
+		}
 		break;
 	case GetPeersPacket:
-		break;
-=======
-		{
-			m_info.lastPing = std::chrono::steady_clock::now() - m_ping;
-			clog(NetTriviaSummary) << "Latency: " << chrono::duration_cast<chrono::milliseconds>(m_info.lastPing).count() << " ms";
-		}
-		break;
-	case GetPeersPacket:
->>>>>>> 3b4d0459
 	case PeersPacket:
 		break;
 	default:
@@ -381,7 +373,6 @@
 			clog(NetWarn) << "header decrypt failed";
 			drop(BadProtocol); // todo: better error
 			return;
-<<<<<<< HEAD
 		}
 
 		RLPXFrameInfo header;
@@ -389,15 +380,6 @@
 		{
 			header = RLPXFrameInfo(bytesConstRef(m_data.data(), length));
 		}
-=======
-		}
-
-		RLPXFrameInfo header;
-		try
-		{
-			header = RLPXFrameInfo(bytesConstRef(m_data.data(), length));
-		}
->>>>>>> 3b4d0459
 		catch (std::exception const& _e)
 		{
 			clog(NetWarn) << "Exception decoding frame header RLP:" << bytesConstRef(m_data.data(), h128::size).cropped(3);
