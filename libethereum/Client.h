--- conflicted
+++ resolved
@@ -142,25 +142,14 @@
 	BlockChain m_bc;					///< Maintains block database.
 	TransactionQueue m_tq;				///< Maintains list of incoming transactions not yet on the block chain.
 	Overlay m_stateDB;					///< Acts as the central point for the state database, so multiple States can share it.
-<<<<<<< HEAD
-	State m_preMine;							///< The present state of the client.
-	State m_postMine;						///< The state of the client which we're mining (i.e. it'll have all the rewards added).
-	PeerServer* m_net = nullptr;		///< Should run in background and send us events when blocks found and allow us to send blocks as required.
+	State m_preMine;					///< The present state of the client.
+	State m_postMine;					///< The state of the client which we're mining (i.e. it'll have all the rewards added).
+	std::unique_ptr<PeerServer> m_net;	///< Should run in background and send us events when blocks found and allow us to send blocks as required.
 	
-	std::thread* m_work;				///< The work thread.
+	std::unique_ptr<std::thread> m_work;///< The work thread.
 	
 	std::recursive_mutex m_lock;
-	enum { Active = 0, Deleting, Deleted } m_workState = Active;
-=======
-	State m_s;							///< The present state of the client.
-	State m_mined;						///< The state of the client which we're mining (i.e. it'll have all the rewards added).
-	std::unique_ptr<PeerServer> m_net;		///< Should run in background and send us events when blocks found and allow us to send blocks as required.
-
-	std::unique_ptr<std::thread> m_work;				///< The work thread.
-	
-	std::mutex m_lock;
 	std::atomic<ClientWorkState> m_workState;
->>>>>>> 062b36ae
 	bool m_doMine = false;				///< Are we supposed to be mining?
 	MineProgress m_mineProgress;
 	mutable bool m_restartMining = false;
