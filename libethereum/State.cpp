--- conflicted
+++ resolved
@@ -1197,30 +1197,17 @@
 	}
 	else if (addressHasCode(_codeAddress))
 	{
-<<<<<<< HEAD
 		auto vm = VMFactory::create(*_gas);
-		ExtVM evm(*this, _receiveAddress, _senderAddress, _originAddress, _value, _gasPrice, _data, &code(_codeAddress), o_ms, _level);
-		bool revert = false;
-
-=======
-		VM vm(*_gas);
 		ExtVM evm(*this, _receiveAddress, _senderAddress, _originAddress, _value, _gasPrice, _data, &code(_codeAddress), _level);
->>>>>>> 946fd212
 		try
 		{
 			auto out = vm->go(evm, _onOp);
 			memcpy(_out.data(), out.data(), std::min(out.size(), _out.size()));
 			if (o_sub)
 				*o_sub += evm.sub;
-<<<<<<< HEAD
-			if (o_ms)
-				o_ms->output = out.toBytes();
 			*_gas = vm->gas();
-=======
-			*_gas = vm.gas();
 			// Write state out only in the case of a non-excepted transaction.
 			return true;
->>>>>>> 946fd212
 		}
 		catch (VMException const& _e)
 		{
@@ -1258,30 +1245,16 @@
 	m_cache[newAddress] = Account(balance(newAddress) + _endowment, Account::ContractConception);
 
 	// Execute init code.
-<<<<<<< HEAD
 	auto vm = VMFactory::create(*_gas);
-	ExtVM evm(*this, newAddress, _sender, _origin, _endowment, _gasPrice, bytesConstRef(), _code, o_ms, _level);
-	bool revert = false;
-=======
-	VM vm(*_gas);
 	ExtVM evm(*this, newAddress, _sender, _origin, _endowment, _gasPrice, bytesConstRef(), _code, _level);
->>>>>>> 946fd212
 	bytesConstRef out;
 
 	try
 	{
-<<<<<<< HEAD
 		out = vm->go(evm, _onOp);
-		if (o_ms)
-			o_ms->output = out.toBytes();
 		if (o_sub)
 			*o_sub += evm.sub;
 		*_gas = vm->gas();
-=======
-		out = vm.go(evm, _onOp);
-		if (o_sub)
-			*o_sub += evm.sub;
-		*_gas = vm.gas();
 
 		if (out.size() * c_createDataGas <= *_gas)
 			*_gas -= out.size() * c_createDataGas;
@@ -1291,7 +1264,6 @@
 		// Set code.
 		if (!evm.sub.suicides.count(newAddress))
 			m_cache[newAddress].setCode(out);
->>>>>>> 946fd212
 	}
 	catch (VMException const& _e)
 	{
