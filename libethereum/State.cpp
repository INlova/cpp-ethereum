/*
	This file is part of cpp-ethereum.

	cpp-ethereum is free software: you can redistribute it and/or modify
	it under the terms of the GNU General Public License as published by
	the Free Software Foundation, either version 3 of the License, or
	(at your option) any later version.

	cpp-ethereum is distributed in the hope that it will be useful,
	but WITHOUT ANY WARRANTY; without even the implied warranty of
	MERCHANTABILITY or FITNESS FOR A PARTICULAR PURPOSE.  See the
	GNU General Public License for more details.

	You should have received a copy of the GNU General Public License
	along with cpp-ethereum.  If not, see <http://www.gnu.org/licenses/>.
*/
/** @file State.cpp
 * @author Gav Wood <i@gavwood.com>
 * @date 2014
 */

#include "State.h"

#include <ctime>
#include <random>
#include <boost/filesystem.hpp>
#include <boost/timer.hpp>
#include <secp256k1/secp256k1.h>
#include <libdevcore/CommonIO.h>
#include <libdevcore/Assertions.h>
#include <libdevcore/StructuredLogger.h>
#include <libdevcore/TrieHash.h>
#include <libevmcore/Instruction.h>
#include <libethcore/Exceptions.h>
#include <libevm/VMFactory.h>
#include "BlockChain.h"
#include "Defaults.h"
#include "ExtVM.h"
#include "Executive.h"
#include "CachedAddressState.h"
#include "CanonBlockChain.h"
using namespace std;
using namespace dev;
using namespace dev::eth;

#define ctrace clog(StateTrace)
#define ETH_TIMED_ENACTMENTS 0

static const u256 c_blockReward = c_network == Network::Olympic ? (1500 * finney) : (5 * ether);

const char* StateSafeExceptions::name() { return EthViolet "⚙" EthBlue " ℹ"; }
const char* StateDetail::name() { return EthViolet "⚙" EthWhite " ◌"; }
const char* StateTrace::name() { return EthViolet "⚙" EthGray " ◎"; }
const char* StateChat::name() { return EthViolet "⚙" EthWhite " ◌"; }

OverlayDB State::openDB(std::string _path, WithExisting _we)
{
	if (_path.empty())
		_path = Defaults::get()->m_dbPath;
	boost::filesystem::create_directory(_path);

	if (_we == WithExisting::Kill)
		boost::filesystem::remove_all(_path + "/state");

	ldb::Options o;
	o.max_open_files = 256;
	o.create_if_missing = true;
	ldb::DB* db = nullptr;
	ldb::DB::Open(o, _path + "/state", &db);
	if (!db)
	{
		if (boost::filesystem::space(_path + "/state").available < 1024)
		{
			cwarn << "Not enough available space found on hard drive. Please free some up and then re-run. Bailing.";
			BOOST_THROW_EXCEPTION(NotEnoughAvailableSpace());
		}
		else
		{
			cwarn << "Database already open. You appear to have another instance of ethereum running. Bailing.";
			BOOST_THROW_EXCEPTION(DatabaseAlreadyOpen());
		}
	}

	cnote << "Opened state DB.";
	return OverlayDB(db);
}

State::State(OverlayDB const& _db, BaseState _bs, Address _coinbaseAddress):
	m_db(_db),
	m_state(&m_db),
	m_ourAddress(_coinbaseAddress),
	m_blockReward(c_blockReward)
{
	if (_bs != BaseState::PreExisting)
		// Initialise to the state entailed by the genesis block; this guarantees the trie is built correctly.
		m_state.init();

	paranoia("beginning of Genesis construction.", true);

	if (_bs == BaseState::CanonGenesis)
	{
		dev::eth::commit(genesisState(), m_db, m_state);
		m_db.commit();

		paranoia("after DB commit of Genesis construction.", true);
		m_previousBlock = CanonBlockChain::genesis();
	}
	else
		m_previousBlock.clear();

	resetCurrent();

	assert(m_state.root() == m_previousBlock.stateRoot);

	paranoia("end of normal construction.", true);
}

State::State(OverlayDB const& _db, BlockChain const& _bc, h256 _h, ImportRequirements::value _ir):
	m_db(_db),
	m_state(&m_db),
	m_blockReward(c_blockReward)
{
	auto b = _bc.block(_h);
	BlockInfo bi(b);

	if (!bi)
	{
		// Might be worth throwing here.
		cwarn << "Invalid block given for state population: " << _h;
		return;
	}

	if (bi.number)
	{
		// Non-genesis:

		// 1. Start at parent's end state (state root).
		BlockInfo bip;
		bip.populate(_bc.block(bi.parentHash));
		sync(_bc, bi.parentHash, bip, _ir);

		// 2. Enact the block's transactions onto this state.
		m_ourAddress = bi.coinbaseAddress;
		enact(BlockChain::verifyBlock(b, _ir), _bc, _ir);
	}
	else
	{
		// Genesis required:
		// We know there are no transactions, so just populate directly.
		m_state.init();
		sync(_bc, _h, bi, _ir);
	}
}

State::State(State const& _s):
	m_db(_s.m_db),
	m_state(&m_db, _s.m_state.root(), Verification::Skip),
	m_transactions(_s.m_transactions),
	m_receipts(_s.m_receipts),
	m_transactionSet(_s.m_transactionSet),
	m_touched(_s.m_touched),
	m_cache(_s.m_cache),
	m_previousBlock(_s.m_previousBlock),
	m_currentBlock(_s.m_currentBlock),
	m_ourAddress(_s.m_ourAddress),
	m_blockReward(_s.m_blockReward)
{
	paranoia("after state cloning (copy cons).", true);
}

void State::paranoia(std::string const& _when, bool _enforceRefs) const
{
#if ETH_PARANOIA && !ETH_FATDB
	// TODO: variable on context; just need to work out when there should be no leftovers
	// [in general this is hard since contract alteration will result in nodes in the DB that are no directly part of the state DB].
	if (!isTrieGood(_enforceRefs, false))
	{
		cwarn << "BAD TRIE" << _when;
		BOOST_THROW_EXCEPTION(InvalidTrie());
	}
#else
	(void)_when;
	(void)_enforceRefs;
#endif
}

State& State::operator=(State const& _s)
{
	m_db = _s.m_db;
	m_state.open(&m_db, _s.m_state.root(), Verification::Skip);
	m_transactions = _s.m_transactions;
	m_receipts = _s.m_receipts;
	m_transactionSet = _s.m_transactionSet;
	m_cache = _s.m_cache;
	m_previousBlock = _s.m_previousBlock;
	m_currentBlock = _s.m_currentBlock;
	m_ourAddress = _s.m_ourAddress;
	m_blockReward = _s.m_blockReward;
	m_lastTx = _s.m_lastTx;
	paranoia("after state cloning (assignment op)", true);

	m_committedToMine = false;
	return *this;
}

State::~State()
{
}

StateDiff State::diff(State const& _c, bool _quick) const
{
	StateDiff ret;

	std::unordered_set<Address> ads;
	std::unordered_set<Address> trieAds;
	std::unordered_set<Address> trieAdsD;

	auto trie = SecureTrieDB<Address, OverlayDB>(const_cast<OverlayDB*>(&m_db), rootHash());
	auto trieD = SecureTrieDB<Address, OverlayDB>(const_cast<OverlayDB*>(&_c.m_db), _c.rootHash());

	if (_quick)
	{
		trieAds = m_touched;
		trieAdsD = _c.m_touched;
		(ads += m_touched) += _c.m_touched;
	}
	else
	{
		for (auto const& i: trie)
			ads.insert(i.first), trieAds.insert(i.first);
		for (auto const& i: trieD)
			ads.insert(i.first), trieAdsD.insert(i.first);
	}

	for (auto const& i: m_cache)
		ads.insert(i.first);
	for (auto const& i: _c.m_cache)
		ads.insert(i.first);

//	cnote << *this;
//	cnote << _c;

	for (auto const& i: ads)
	{
		auto it = m_cache.find(i);
		auto itD = _c.m_cache.find(i);
		CachedAddressState source(trieAds.count(i) ? trie.at(i) : "", it != m_cache.end() ? &it->second : nullptr, &m_db);
		CachedAddressState dest(trieAdsD.count(i) ? trieD.at(i) : "", itD != _c.m_cache.end() ? &itD->second : nullptr, &_c.m_db);
		AccountDiff acd = source.diff(dest);
		if (acd.changed())
			ret.accounts[i] = acd;
	}

	return ret;
}

void State::ensureCached(Address _a, bool _requireCode, bool _forceCreate) const
{
	ensureCached(m_cache, _a, _requireCode, _forceCreate);
}

void State::ensureCached(std::unordered_map<Address, Account>& _cache, Address _a, bool _requireCode, bool _forceCreate) const
{
	auto it = _cache.find(_a);
	if (it == _cache.end())
	{
		// populate basic info.
		string stateBack = m_state.at(_a);
		if (stateBack.empty() && !_forceCreate)
			return;
		RLP state(stateBack);
		Account s;
		if (state.isNull())
			s = Account(0, Account::NormalCreation);
		else
			s = Account(state[0].toInt<u256>(), state[1].toInt<u256>(), state[2].toHash<h256>(), state[3].toHash<h256>(), Account::Unchanged);
		bool ok;
		tie(it, ok) = _cache.insert(make_pair(_a, s));
	}
	if (_requireCode && it != _cache.end() && !it->second.isFreshCode() && !it->second.codeCacheValid())
		it->second.noteCode(it->second.codeHash() == EmptySHA3 ? bytesConstRef() : bytesConstRef(m_db.lookup(it->second.codeHash())));
}

void State::commit()
{
	m_touched += dev::eth::commit(m_cache, m_db, m_state);
	m_cache.clear();
}

bool State::sync(BlockChain const& _bc)
{
	return sync(_bc, _bc.currentHash());
}

bool State::sync(BlockChain const& _bc, h256 _block, BlockInfo const& _bi, ImportRequirements::value _ir)
{
	(void)_ir;
	bool ret = false;
	// BLOCK
	BlockInfo bi = _bi ? _bi : _bc.info(_block);
/*	if (!bi)
		while (1)
		{
			try
			{
				auto b = _bc.block(_block);
				bi.populate(b);
//				bi.verifyInternals(_bc.block(_block));	// Unneeded - we already verify on import into the blockchain.
				break;
			}
			catch (Exception const& _e)
			{
				// TODO: Slightly nicer handling? :-)
				cerr << "ERROR: Corrupt block-chain! Delete your block-chain DB and restart." << endl;
				cerr << diagnostic_information(_e) << endl;
			}
			catch (std::exception const& _e)
			{
				// TODO: Slightly nicer handling? :-)
				cerr << "ERROR: Corrupt block-chain! Delete your block-chain DB and restart." << endl;
				cerr << _e.what() << endl;
			}
		}*/
	if (bi == m_currentBlock)
	{
		// We mined the last block.
		// Our state is good - we just need to move on to next.
		m_previousBlock = m_currentBlock;
		resetCurrent();
		ret = true;
	}
	else if (bi == m_previousBlock)
	{
		// No change since last sync.
		// Carry on as we were.
	}
	else
	{
		// New blocks available, or we've switched to a different branch. All change.
		// Find most recent state dump and replay what's left.
		// (Most recent state dump might end up being genesis.)

		if (m_db.lookup(bi.stateRoot).empty())
		{
			cwarn << "Unable to sync to" << bi.hash() << "; state root" << bi.stateRoot << "not found in database.";
			cwarn << "Database corrupt: contains block without stateRoot:" << bi;
			cwarn << "Bailing.";
			exit(-1);
		}
		m_previousBlock = bi;
		resetCurrent();
		ret = true;
	}
#if ALLOW_REBUILD
	else
	{
		// New blocks available, or we've switched to a different branch. All change.
		// Find most recent state dump and replay what's left.
		// (Most recent state dump might end up being genesis.)

		std::vector<h256> chain;
		while (bi.number != 0 && m_db.lookup(bi.stateRoot).empty())	// while we don't have the state root of the latest block...
		{
			chain.push_back(bi.hash());				// push back for later replay.
			bi.populate(_bc.block(bi.parentHash));	// move to parent.
		}

		m_previousBlock = bi;
		resetCurrent();

		// Iterate through in reverse, playing back each of the blocks.
		try
		{
			for (auto it = chain.rbegin(); it != chain.rend(); ++it)
			{
				auto b = _bc.block(*it);
				enact(&b, _bc, _ir);
				cleanup(true);
			}
		}
		catch (...)
		{
			// TODO: Slightly nicer handling? :-)
			cerr << "ERROR: Corrupt block-chain! Delete your block-chain DB and restart." << endl;
			cerr << boost::current_exception_diagnostic_information() << endl;
			exit(1);
		}

		resetCurrent();
		ret = true;
	}
#endif
	return ret;
}

u256 State::enactOn(VerifiedBlockRef const& _block, BlockChain const& _bc, ImportRequirements::value _ir)
{
#if ETH_TIMED_ENACTMENTS
	boost::timer t;
	double populateVerify;
	double populateGrand;
	double syncReset;
	double enactment;
#endif

	// Check family:
	BlockInfo biParent = _bc.info(_block.info.parentHash);
	_block.info.verifyParent(biParent);

#if ETH_TIMED_ENACTMENTS
	populateVerify = t.elapsed();
	t.restart();
#endif

	BlockInfo biGrandParent;
	if (biParent.number)
		biGrandParent = _bc.info(biParent.parentHash);

#if ETH_TIMED_ENACTMENTS
	populateGrand = t.elapsed();
	t.restart();
#endif

	sync(_bc, _block.info.parentHash, BlockInfo(), _ir);
	resetCurrent();

#if ETH_TIMED_ENACTMENTS
	syncReset = t.elapsed();
	t.restart();
#endif

	m_previousBlock = biParent;
	auto ret = enact(_block, _bc, _ir);

#if ETH_TIMED_ENACTMENTS
	enactment = t.elapsed();
	cnote << "popVer/popGrand/syncReset/enactment = " << populateVerify << "/" << populateGrand << "/" << syncReset << "/" << enactment;
#endif
	return ret;
}

unordered_map<Address, u256> State::addresses() const
{
#if ETH_FATDB
	unordered_map<Address, u256> ret;
	for (auto i: m_cache)
		if (i.second.isAlive())
			ret[i.first] = i.second.balance();
	for (auto const& i: m_state)
		if (m_cache.find(i.first) == m_cache.end())
			ret[i.first] = RLP(i.second)[1].toInt<u256>();
	return ret;
#else
	throw InterfaceNotSupported("State::addresses()");
#endif
}

void State::resetCurrent()
{
	m_transactions.clear();
	m_receipts.clear();
	m_transactionSet.clear();
	m_cache.clear();
	m_touched.clear();
	m_currentBlock = BlockInfo();
	m_currentBlock.coinbaseAddress = m_ourAddress;
	m_currentBlock.timestamp = max(m_previousBlock.timestamp + 1, (u256)time(0));
	m_currentBlock.transactionsRoot = h256();
	m_currentBlock.sha3Uncles = h256();
	m_currentBlock.populateFromParent(m_previousBlock);

	// Update timestamp according to clock.
	// TODO: check.

	m_lastTx = m_db;
	m_state.setRoot(m_previousBlock.stateRoot);

	m_committedToMine = false;

	paranoia("begin resetCurrent", true);
}

pair<TransactionReceipts, bool> State::sync(BlockChain const& _bc, TransactionQueue& _tq, GasPricer const& _gp, unsigned msTimeout)
{
	// TRANSACTIONS
	pair<TransactionReceipts, bool> ret;
	ret.second = false;

	auto ts = _tq.transactions();

	LastHashes lh;

	auto deadline =  chrono::steady_clock::now() + chrono::milliseconds(msTimeout);

	for (int goodTxs = 1; goodTxs; )
	{
		goodTxs = 0;
		for (auto const& i: ts)
			if (!m_transactionSet.count(i.first))
			{
				try
				{
					if (i.second.gasPrice() >= _gp.ask(*this))
					{
	//					boost::timer t;
						if (lh.empty())
							lh = _bc.lastHashes();
						execute(lh, i.second);
						ret.first.push_back(m_receipts.back());
						_tq.noteGood(i);
						++goodTxs;
	//					cnote << "TX took:" << t.elapsed() * 1000;
					}
					else if (i.second.gasPrice() < _gp.ask(*this) * 9 / 10)
					{
						// less than 90% of our ask price for gas. drop.
						cnote << i.first << "Dropping El Cheapo transaction (<90% of ask price)";
						_tq.drop(i.first);
					}
				}
				catch (InvalidNonce const& in)
				{
					bigint const& req = *boost::get_error_info<errinfo_required>(in);
					bigint const& got = *boost::get_error_info<errinfo_got>(in);

					if (req > got)
					{
						// too old
						cnote << i.first << "Dropping old transaction (nonce too low)";
						_tq.drop(i.first);
					}
					else if (got > req + _tq.waiting(i.second.sender()))
					{
						// too new
						cnote << i.first << "Dropping new transaction (too many nonces ahead)";
						_tq.drop(i.first);
					}
					else
						_tq.setFuture(i);
				}
				catch (BlockGasLimitReached const& e)
				{
					bigint const& got = *boost::get_error_info<errinfo_got>(e);
					if (got > m_currentBlock.gasLimit)
					{
						cnote << i.first << "Dropping over-gassy transaction (gas > block's gas limit)";
						_tq.drop(i.first);
					}
					else
					{
						// Temporarily no gas left in current block.
						// OPTIMISE: could note this and then we don't evaluate until a block that does have the gas left.
						// for now, just leave alone.
//						_tq.setFuture(i);
					}
				}
				catch (Exception const& _e)
				{
					// Something else went wrong - drop it.
					cnote << i.first << "Dropping invalid transaction:" << diagnostic_information(_e);
					_tq.drop(i.first);
				}
				catch (std::exception const&)
				{
					// Something else went wrong - drop it.
					_tq.drop(i.first);
					cnote << i.first << "Transaction caused low-level exception :(";
				}
			}
		if (chrono::steady_clock::now() > deadline)
		{
			ret.second = true;
			break;
		}
	}
	return ret;
}

string State::vmTrace(bytesConstRef _block, BlockChain const& _bc, ImportRequirements::value _ir)
{
	RLP rlp(_block);

	cleanup(false);
	BlockInfo bi(_block, (_ir & ImportRequirements::ValidNonce) ? CheckEverything : IgnoreNonce);
	m_currentBlock = bi;
	m_currentBlock.verifyInternals(_block);
	m_currentBlock.noteDirty();

	LastHashes lh = _bc.lastHashes((unsigned)m_previousBlock.number);
	vector<bytes> receipts;

	string ret;
	unsigned i = 0;
	for (auto const& tr: rlp[1])
	{
		StandardTrace st;
		execute(lh, Transaction(tr.data(), CheckTransaction::Everything), Permanence::Committed, [&](uint64_t _steps, Instruction _inst, bigint _newMemSize, bigint _gasCost, bigint _gas, VM* _vm, ExtVMFace const* _extVM) { st(_steps, _inst, _newMemSize, _gasCost, _gas, _vm, _extVM); });
		ret += (ret.empty() ? "[" : ",") + st.json();

		RLPStream receiptRLP;
		m_receipts.back().streamRLP(receiptRLP);
		receipts.push_back(receiptRLP.out());
		++i;
	}
	return ret.empty() ? "[]" : (ret + "]");
}

u256 State::enact(VerifiedBlockRef const& _block, BlockChain const& _bc, ImportRequirements::value _ir)
{
	// m_currentBlock is assumed to be prepopulated and reset.
#if !ETH_RELEASE
	assert(m_previousBlock.hash() == _block.info.parentHash);
	assert(m_currentBlock.parentHash == _block.info.parentHash);
	assert(rootHash() == m_previousBlock.stateRoot);
#endif

	if (m_currentBlock.parentHash != m_previousBlock.hash())
		// Internal client error.
		BOOST_THROW_EXCEPTION(InvalidParentHash());

	// Populate m_currentBlock with the correct values.
	m_currentBlock = _block.info;
	m_currentBlock.noteDirty();

//	cnote << "playback begins:" << m_state.root();
//	cnote << m_state;

	LastHashes lh = _bc.lastHashes((unsigned)m_previousBlock.number);
	RLP rlp(_block.block);

	vector<bytes> receipts;

	// All ok with the block generally. Play back the transactions now...
	unsigned i = 0;
	for (auto const& tr: _block.transactions)
	{
		try
		{
			LogOverride<ExecutiveWarnChannel> o(false);
			execute(lh, tr);
		}
		catch (Exception& ex)
		{
<<<<<<< HEAD
			badBlock(_block.block, "Invalid transaction");
			cwarn << "  Transaction Index:" << i;
			LogOverride<ExecutiveWarnChannel> o(true);
			execute(lh, tr);
=======
			badBlock(_block, "Invalid transaction: " + toString(toTransactionException(ex)));
			cwarn << "  Transaction Index:" << i;
			LogOverride<ExecutiveWarnChannel> o(true);
			DEV_IGNORE_EXCEPTIONS(execute(lh, Transaction(tr.data(), CheckTransaction::Everything)));

			ex << errinfo_transactionIndex(i);
>>>>>>> 3a1c323e
			throw;
		}

		RLPStream receiptRLP;
		m_receipts.back().streamRLP(receiptRLP);
		receipts.push_back(receiptRLP.out());
		++i;
	}

	auto receiptsRoot = orderedTrieRoot(receipts);
	if (receiptsRoot != m_currentBlock.receiptsRoot)
	{
		badBlock(_block.block, "Bad receipts state root");
		cwarn << "  Received: " << toString(m_currentBlock.receiptsRoot);
		cwarn << "  Expected: " << toString(receiptsRoot) << " which is:";
		for (unsigned j = 0; j < i; ++j)
		{
			auto b = receipts[j];
			cwarn << j << ": ";
			cwarn << "    RLP: " << RLP(b);
			cwarn << "    Hex: " << toHex(b);
			cwarn << "    " << TransactionReceipt(&b);
		}
<<<<<<< HEAD
		cwarn << "  VMTrace:\n" << vmTrace(_block.block, _bc, _ir);
		BOOST_THROW_EXCEPTION(InvalidReceiptsStateRoot());
=======
		cwarn << "  VMTrace:\n" << vmTrace(_block, _bc, _ir);

		InvalidReceiptsStateRoot ex;
		ex << Hash256RequirementError(receiptsRoot, m_currentBlock.receiptsRoot);
		ex << errinfo_receipts(receipts);
		ex << errinfo_vmtrace(vmTrace(_block, _bc, _ir));
		BOOST_THROW_EXCEPTION(ex);
>>>>>>> 3a1c323e
	}

	if (m_currentBlock.logBloom != logBloom())
	{
		badBlock(_block.block, "Bad log bloom");
		cwarn << "  Receipt blooms:";
		for (unsigned j = 0; j < i; ++j)
		{
			auto b = receipts[j];
			cwarn << "    " << j << ":" << TransactionReceipt(&b).bloom().hex();
		}
		cwarn << "  Final bloom:" << m_currentBlock.logBloom.hex();
		InvalidLogBloom ex;
		ex << LogBloomRequirementError(logBloom(), m_currentBlock.logBloom);
		ex << errinfo_receipts(receipts);
		BOOST_THROW_EXCEPTION(ex);
	}

	// Initialise total difficulty calculation.
	u256 tdIncrease = m_currentBlock.difficulty;

	// Check uncles & apply their rewards to state.
	if (rlp[2].itemCount() > 2)
	{
<<<<<<< HEAD
		badBlock(_block.block, "Too many uncles");
		BOOST_THROW_EXCEPTION(TooManyUncles());
=======
		badBlock(_block, "Too many uncles");
		BOOST_THROW_EXCEPTION(TooManyUncles() << errinfo_max(2) << errinfo_got(rlp[2].itemCount()));
>>>>>>> 3a1c323e
	}

	vector<BlockInfo> rewarded;
	h256Hash excluded = _bc.allKinFrom(m_currentBlock.parentHash, 6);
	excluded.insert(m_currentBlock.hash());

	unsigned ii = 0;
	for (auto const& i: rlp[2])
	{
		try
		{
<<<<<<< HEAD
			badBlock(_block.block, "Invalid uncle included");
			BOOST_THROW_EXCEPTION(UncleInChain() << errinfo_comment("Uncle in block already mentioned") << errinfo_data(toString(excluded)) << errinfo_hash256(sha3(i.data())));
		}
		excluded.insert(h);

		BlockInfo uncle = BlockInfo::fromHeader(i.data(), (_ir & ImportRequirements::CheckUncles) ? CheckEverything : IgnoreNonce,  h);
		BlockInfo uncleParent(_bc.block(uncle.parentHash));
		if ((bigint)uncleParent.number < (bigint)m_currentBlock.number - 7)
		{
			badBlock(_block.block, "Uncle too old");
			cwarn << "  Uncle number: " << uncle.number;
			cwarn << "  Uncle parent number: " << uncleParent.number;
			cwarn << "  Block number: " << m_currentBlock.number;
			BOOST_THROW_EXCEPTION(UncleTooOld());
=======
			auto h = sha3(i.data());
			if (excluded.count(h))
			{
				badBlock(_block, "Invalid uncle included");
				UncleInChain ex;
				ex << errinfo_comment("Uncle in block already mentioned");
				ex << errinfo_unclesExcluded(excluded);
				ex << errinfo_hash256(sha3(i.data()));
				BOOST_THROW_EXCEPTION(ex);
			}
			excluded.insert(h);

			BlockInfo uncle;
			BlockInfo uncleParent;
				uncle = BlockInfo::fromHeader(i.data(), (_ir & ImportRequirements::CheckUncles) ? CheckEverything : IgnoreNonce,  h);
			if (!_bc.isKnown(uncle.parentHash))
				BOOST_THROW_EXCEPTION(UnknownParent());

			uncleParent = BlockInfo(_bc.block(uncle.parentHash));
			if ((bigint)uncleParent.number < (bigint)m_currentBlock.number - 7)
			{
				badBlock(_block, "Uncle too old");
				cwarn << "  Uncle number: " << uncle.number;
				cwarn << "  Uncle parent number: " << uncleParent.number;
				cwarn << "  Block number: " << m_currentBlock.number;
				UncleTooOld ex;
				ex << errinfo_uncleNumber(uncle.number);
				ex << errinfo_currentNumber(m_currentBlock.number);
				BOOST_THROW_EXCEPTION(ex);
			}
			else if (uncle.number == m_currentBlock.number)
			{
				badBlock(_block, "Uncle is brother");
				cwarn << "  Uncle number: " << uncle.number;
				cwarn << "  Uncle parent number: " << uncleParent.number;
				cwarn << "  Block number: " << m_currentBlock.number;
				UncleIsBrother ex;
				ex << errinfo_uncleNumber(uncle.number);
				ex << errinfo_currentNumber(m_currentBlock.number);
				BOOST_THROW_EXCEPTION(ex);
			}
			uncle.verifyParent(uncleParent);

//			tdIncrease += uncle.difficulty;
			rewarded.push_back(uncle);
			++ii;
>>>>>>> 3a1c323e
		}
		catch (Exception& ex)
		{
<<<<<<< HEAD
			badBlock(_block.block, "Uncle is brother");
			cwarn << "  Uncle number: " << uncle.number;
			cwarn << "  Uncle parent number: " << uncleParent.number;
			cwarn << "  Block number: " << m_currentBlock.number;
			BOOST_THROW_EXCEPTION(UncleIsBrother());
=======
			ex << errinfo_uncleIndex(ii);
			throw;
>>>>>>> 3a1c323e
		}
	}

	applyRewards(rewarded);

	// Commit all cached state changes to the state trie.
	commit();

	// Hash the state trie and check against the state_root hash in m_currentBlock.
	if (m_currentBlock.stateRoot != m_previousBlock.stateRoot && m_currentBlock.stateRoot != rootHash())
	{
<<<<<<< HEAD
		badBlock(_block.block, "Bad state root");
		cnote << "  Given to be:" << m_currentBlock.stateRoot;
		// TODO: Fix
//		cnote << SecureTrieDB<Address, OverlayDB>(&m_db, m_currentBlock.stateRoot);
		cnote << "  Calculated to be:" << rootHash();
		cwarn << "  VMTrace:\n" << vmTrace(_block.block, _bc, _ir);
//		cnote << m_state;
		// Rollback the trie.
=======
		badBlock(_block, "Bad state root");
>>>>>>> 3a1c323e
		m_db.rollback();
		BOOST_THROW_EXCEPTION(InvalidStateRoot() << Hash256RequirementError(rootHash(), m_currentBlock.stateRoot));
	}

	if (m_currentBlock.gasUsed != gasUsed())
	{
		// Rollback the trie.
		badBlock(_block.block, "Invalid gas used");
		m_db.rollback();
		BOOST_THROW_EXCEPTION(InvalidGasUsed() << RequirementError(bigint(gasUsed()), bigint(m_currentBlock.gasUsed)));
	}

	return tdIncrease;
}

void State::cleanup(bool _fullCommit)
{
	if (_fullCommit)
	{
		paranoia("immediately before database commit", true);

		// Commit the new trie to disk.
		clog(StateTrace) << "Committing to disk: stateRoot" << m_currentBlock.stateRoot << "=" << rootHash() << "=" << toHex(asBytes(m_db.lookup(rootHash())));

		try {
			EnforceRefs er(m_db, true);
			rootHash();
		}
		catch (BadRoot const&)
		{
			clog(StateChat) << "Trie corrupt! :-(";
			throw;
		}

		m_db.commit();
		clog(StateTrace) << "Committed: stateRoot" << m_currentBlock.stateRoot << "=" << rootHash() << "=" << toHex(asBytes(m_db.lookup(rootHash())));

		paranoia("immediately after database commit", true);
		m_previousBlock = m_currentBlock;
		m_currentBlock.populateFromParent(m_previousBlock);

		clog(StateTrace) << "finalising enactment. current -> previous, hash is" << m_previousBlock.hash();
	}
	else
		m_db.rollback();

	resetCurrent();
}

void State::uncommitToMine()
{
	if (m_committedToMine)
	{
		m_cache.clear();
		if (!m_transactions.size())
			m_state.setRoot(m_previousBlock.stateRoot);
		else
			m_state.setRoot(m_receipts.back().stateRoot());
		m_db = m_lastTx;
		paranoia("Uncommited to mine", true);
		m_committedToMine = false;
	}
}

bool State::amIJustParanoid(BlockChain const& _bc)
{
	commitToMine(_bc);

	// Update difficulty according to timestamp.
	m_currentBlock.difficulty = m_currentBlock.calculateDifficulty(m_previousBlock);

	// Compile block:
	RLPStream block;
	block.appendList(3);
	m_currentBlock.streamRLP(block, WithNonce);
	block.appendRaw(m_currentTxs);
	block.appendRaw(m_currentUncles);

	State s(*this);
	s.resetCurrent();
	try
	{
		cnote << "PARANOIA root:" << s.rootHash();
//		s.m_currentBlock.populate(&block.out(), false);
//		s.m_currentBlock.verifyInternals(&block.out());
		s.enact(BlockChain::verifyBlock(block.out()), _bc, false);	// don't check nonce for this since we haven't mined it yet.
		s.cleanup(false);
		return true;
	}
	catch (Exception const& _e)
	{
		cwarn << "Bad block: " << diagnostic_information(_e);
	}
	catch (std::exception const& _e)
	{
		cwarn << "Bad block: " << _e.what();
	}

	return false;
}

LogBloom State::logBloom() const
{
	LogBloom ret;
	for (TransactionReceipt const& i: m_receipts)
		ret |= i.bloom();
	return ret;
}

void State::commitToMine(BlockChain const& _bc)
{
	uncommitToMine();

//	cnote << "Committing to mine on block" << m_previousBlock.hash;
#if  ETH_PARANOIA && 0
	commit();
	cnote << "Pre-reward stateRoot:" << m_state.root();
#endif

	m_lastTx = m_db;

	vector<BlockInfo> uncleBlockHeaders;

	RLPStream unclesData;
	unsigned unclesCount = 0;
	if (m_previousBlock.number != 0)
	{
		// Find great-uncles (or second-cousins or whatever they are) - children of great-grandparents, great-great-grandparents... that were not already uncles in previous generations.
//		cout << "Checking " << m_previousBlock.hash << ", parent=" << m_previousBlock.parentHash << endl;
		h256Hash excluded = _bc.allKinFrom(m_currentBlock.parentHash, 6);
		auto p = m_previousBlock.parentHash;
		for (unsigned gen = 0; gen < 6 && p != _bc.genesisHash() && unclesCount < 2; ++gen, p = _bc.details(p).parent)
		{
			auto us = _bc.details(p).children;
			assert(us.size() >= 1);	// must be at least 1 child of our grandparent - it's our own parent!
			for (auto const& u: us)
				if (!excluded.count(u))	// ignore any uncles/mainline blocks that we know about.
				{
					BlockInfo ubi(_bc.block(u));
					ubi.streamRLP(unclesData, WithNonce);
					++unclesCount;
					uncleBlockHeaders.push_back(ubi);
					if (unclesCount == 2)
						break;
				}
		}
	}

	BytesMap transactionsMap;
	BytesMap receiptsMap;

	RLPStream txs;
	txs.appendList(m_transactions.size());

	for (unsigned i = 0; i < m_transactions.size(); ++i)
	{
		RLPStream k;
		k << i;

		RLPStream receiptrlp;
		m_receipts[i].streamRLP(receiptrlp);
		receiptsMap.insert(std::make_pair(k.out(), receiptrlp.out()));

		RLPStream txrlp;
		m_transactions[i].streamRLP(txrlp);
		transactionsMap.insert(std::make_pair(k.out(), txrlp.out()));

		txs.appendRaw(txrlp.out());
	}

	txs.swapOut(m_currentTxs);

	RLPStream(unclesCount).appendRaw(unclesData.out(), unclesCount).swapOut(m_currentUncles);

	m_currentBlock.transactionsRoot = hash256(transactionsMap);
	m_currentBlock.receiptsRoot = hash256(receiptsMap);
	m_currentBlock.logBloom = logBloom();
	m_currentBlock.sha3Uncles = sha3(m_currentUncles);

	// Apply rewards last of all.
	applyRewards(uncleBlockHeaders);

	// Commit any and all changes to the trie that are in the cache, then update the state root accordingly.
	commit();

//	cnote << "Post-reward stateRoot:" << m_state.root();
//	cnote << m_state;
//	cnote << *this;

	m_currentBlock.gasUsed = gasUsed();
	m_currentBlock.stateRoot = m_state.root();
	m_currentBlock.parentHash = m_previousBlock.hash();

	m_committedToMine = true;
}

void State::completeMine()
{
	cdebug << "Completing mine!";
	// Got it!

	// Compile block:
	RLPStream ret;
	ret.appendList(3);
	m_currentBlock.streamRLP(ret, WithNonce);
	ret.appendRaw(m_currentTxs);
	ret.appendRaw(m_currentUncles);
	ret.swapOut(m_currentBytes);
	m_currentBlock.noteDirty();
	cnote << "Mined " << m_currentBlock.hash() << "(parent: " << m_currentBlock.parentHash << ")";
	StructuredLogger::minedNewBlock(
		m_currentBlock.hash().abridged(),
		m_currentBlock.nonce.abridged(),
		"", //TODO: chain head hash here ??
		m_currentBlock.parentHash.abridged()
	);

	// Quickly reset the transactions.
	// TODO: Leave this in a better state than this limbo, or at least record that it's in limbo.
	m_transactions.clear();
	m_receipts.clear();
	m_transactionSet.clear();
	m_lastTx = m_db;
}

bool State::addressInUse(Address _id) const
{
	ensureCached(_id, false, false);
	auto it = m_cache.find(_id);
	if (it == m_cache.end())
		return false;
	return true;
}

bool State::addressHasCode(Address _id) const
{
	ensureCached(_id, false, false);
	auto it = m_cache.find(_id);
	if (it == m_cache.end())
		return false;
	return it->second.isFreshCode() || it->second.codeHash() != EmptySHA3;
}

u256 State::balance(Address _id) const
{
	ensureCached(_id, false, false);
	auto it = m_cache.find(_id);
	if (it == m_cache.end())
		return 0;
	return it->second.balance();
}

void State::noteSending(Address _id)
{
	ensureCached(_id, false, false);
	auto it = m_cache.find(_id);
	if (asserts(it != m_cache.end()))
	{
		cwarn << "Sending from non-existant account. How did it pay!?!";
		// this is impossible. but we'll continue regardless...
		m_cache[_id] = Account(1, 0);
	}
	else
		it->second.incNonce();
}

void State::addBalance(Address _id, u256 _amount)
{
	ensureCached(_id, false, false);
	auto it = m_cache.find(_id);
	if (it == m_cache.end())
		m_cache[_id] = Account(_amount, Account::NormalCreation);
	else
		it->second.addBalance(_amount);
}

void State::subBalance(Address _id, bigint _amount)
{
	ensureCached(_id, false, false);
	auto it = m_cache.find(_id);
	if (it == m_cache.end() || (bigint)it->second.balance() < _amount)
		BOOST_THROW_EXCEPTION(NotEnoughCash());
	else
		it->second.addBalance(-_amount);
}

Address State::newContract(u256 _balance, bytes const& _code)
{
	auto h = sha3(_code);
	m_db.insert(h, &_code);
	while (true)
	{
		Address ret = Address::random();
		ensureCached(ret, false, false);
		auto it = m_cache.find(ret);
		if (it == m_cache.end())
		{
			m_cache[ret] = Account(0, _balance, EmptyTrie, h, Account::Changed);
			return ret;
		}
	}
}

u256 State::transactionsFrom(Address _id) const
{
	ensureCached(_id, false, false);
	auto it = m_cache.find(_id);
	if (it == m_cache.end())
		return 0;
	else
		return it->second.nonce();
}

u256 State::storage(Address _id, u256 _memory) const
{
	ensureCached(_id, false, false);
	auto it = m_cache.find(_id);

	// Account doesn't exist - exit now.
	if (it == m_cache.end())
		return 0;

	// See if it's in the account's storage cache.
	auto mit = it->second.storageOverlay().find(_memory);
	if (mit != it->second.storageOverlay().end())
		return mit->second;

	// Not in the storage cache - go to the DB.
	SecureTrieDB<h256, OverlayDB> memdb(const_cast<OverlayDB*>(&m_db), it->second.baseRoot());			// promise we won't change the overlay! :)
	string payload = memdb.at(_memory);
	u256 ret = payload.size() ? RLP(payload).toInt<u256>() : 0;
	it->second.setStorage(_memory, ret);
	return ret;
}

unordered_map<u256, u256> State::storage(Address _id) const
{
	unordered_map<u256, u256> ret;

	ensureCached(_id, false, false);
	auto it = m_cache.find(_id);
	if (it != m_cache.end())
	{
		// Pull out all values from trie storage.
		if (it->second.baseRoot())
		{
			SecureTrieDB<h256, OverlayDB> memdb(const_cast<OverlayDB*>(&m_db), it->second.baseRoot());		// promise we won't alter the overlay! :)
			for (auto const& i: memdb)
				ret[i.first] = RLP(i.second).toInt<u256>();
		}

		// Then merge cached storage over the top.
		for (auto const& i: it->second.storageOverlay())
			if (i.second)
				ret[i.first] = i.second;
			else
				ret.erase(i.first);
	}
	return ret;
}

h256 State::storageRoot(Address _id) const
{
	string s = m_state.at(_id);
	if (s.size())
	{
		RLP r(s);
		return r[2].toHash<h256>();
	}
	return EmptyTrie;
}

bytes const& State::code(Address _contract) const
{
	if (!addressHasCode(_contract))
		return NullBytes;
	ensureCached(_contract, true, false);
	return m_cache[_contract].code();
}

h256 State::codeHash(Address _contract) const
{
	if (!addressHasCode(_contract))
		return EmptySHA3;
	if (m_cache[_contract].isFreshCode())
		return sha3(code(_contract));
	return m_cache[_contract].codeHash();
}

bool State::isTrieGood(bool _enforceRefs, bool _requireNoLeftOvers) const
{
	for (int e = 0; e < (_enforceRefs ? 2 : 1); ++e)
		try
		{
			EnforceRefs r(m_db, !!e);
			auto lo = m_state.leftOvers();
			if (!lo.empty() && _requireNoLeftOvers)
			{
				cwarn << "LEFTOVERS" << (e ? "[enforced" : "[unenforced") << "refs]";
				cnote << "Left:" << lo;
				cnote << "Keys:" << m_db.keys();
//				m_state.debugStructure(cerr);
				return false;
			}
			// TODO: Enable once fixed.
/*			for (auto const& i: m_state)
			{
				RLP r(i.second);
				SecureTrieDB<h256, OverlayDB> storageDB(const_cast<OverlayDB*>(&m_db), r[2].toHash<h256>());	// promise not to alter OverlayDB.
				for (auto const& j: storageDB) { (void)j; }
				if (!e && r[3].toHash<h256>() != EmptySHA3 && m_db.lookup(r[3].toHash<h256>()).empty())
					return false;
			}*/
		}
		catch (InvalidTrie const&)
		{
			cwarn << "BAD TRIE" << (e ? "[enforced" : "[unenforced") << "refs]";
			cnote << m_db.keys();
//			m_state.debugStructure(cerr);
			return false;
		}
	return true;
}

ExecutionResult State::execute(LastHashes const& _lh, Transaction const& _t, Permanence _p, OnOpFunc const& _onOp)
{
#if ETH_PARANOIA
	paranoia("start of execution.", true);
	State old(*this);
	auto h = rootHash();
#endif

	// Create and initialize the executive. This will throw fairly cheaply and quickly if the
	// transaction is bad in any way.
	Executive e(*this, _lh, 0);
	ExecutionResult res;
	e.setResultRecipient(res);
	e.initialize(_t);

	// Uncommitting is a non-trivial operation - only do it once we've verified as much of the
	// transaction as possible.
	uncommitToMine();

	// OK - transaction looks valid - execute.
	u256 startGasUsed = gasUsed();
#if ETH_PARANOIA
	ctrace << "Executing" << e.t() << "on" << h;
	ctrace << toHex(e.t().rlp());
#endif
	if (!e.execute())
#if ETH_VMTRACE
	{
		if (isChannelVisible<VMTraceChannel>())
			e.go(e.simpleTrace());
		else
			e.go(_onOp);
	}
#else
		e.go(_onOp);
#endif
	e.finalize();

#if ETH_PARANOIA
	ctrace << "Ready for commit;";
	ctrace << old.diff(*this);
#endif

	if (_p == Permanence::Reverted)
		m_cache.clear();
	else
	{
		commit();
	
#if ETH_PARANOIA && !ETH_FATDB
		ctrace << "Executed; now" << rootHash();
		ctrace << old.diff(*this);
	
		paranoia("after execution commit.", true);
	
		if (e.t().receiveAddress())
		{
			EnforceRefs r(m_db, true);
			if (storageRoot(e.t().receiveAddress()) && m_db.lookup(storageRoot(e.t().receiveAddress())).empty())
			{
				cwarn << "TRIE immediately after execution; no node for receiveAddress";
				BOOST_THROW_EXCEPTION(InvalidTrie());
			}
		}
#endif
	
		// TODO: CHECK TRIE after level DB flush to make sure exactly the same.
	
		// Add to the user-originated transactions that we've executed.
		m_transactions.push_back(e.t());
		m_receipts.push_back(TransactionReceipt(rootHash(), startGasUsed + e.gasUsed(), e.logs()));
		m_transactionSet.insert(e.t().sha3());
	}

	return res;
}

State State::fromPending(unsigned _i) const
{
	State ret = *this;
	ret.m_cache.clear();
	_i = min<unsigned>(_i, m_transactions.size());
	if (!_i)
		ret.m_state.setRoot(m_previousBlock.stateRoot);
	else
		ret.m_state.setRoot(m_receipts[_i - 1].stateRoot());
	while (ret.m_transactions.size() > _i)
	{
		ret.m_transactionSet.erase(ret.m_transactions.back().sha3());
		ret.m_transactions.pop_back();
		ret.m_receipts.pop_back();
	}
	return ret;
}

void State::applyRewards(vector<BlockInfo> const& _uncleBlockHeaders)
{
	u256 r = m_blockReward;
	for (auto const& i: _uncleBlockHeaders)
	{
		addBalance(i.coinbaseAddress, m_blockReward * (8 + i.number - m_currentBlock.number) / 8);
		r += m_blockReward / 32;
	}
	addBalance(m_currentBlock.coinbaseAddress, r);
}

std::ostream& dev::eth::operator<<(std::ostream& _out, State const& _s)
{
	_out << "--- " << _s.rootHash() << std::endl;
	std::set<Address> d;
	std::set<Address> dtr;
	auto trie = SecureTrieDB<Address, OverlayDB>(const_cast<OverlayDB*>(&_s.m_db), _s.rootHash());
	for (auto i: trie)
		d.insert(i.first), dtr.insert(i.first);
	for (auto i: _s.m_cache)
		d.insert(i.first);

	for (auto i: d)
	{
		auto it = _s.m_cache.find(i);
		Account* cache = it != _s.m_cache.end() ? &it->second : nullptr;
		string rlpString = dtr.count(i) ? trie.at(i) : "";
		RLP r(rlpString);
		assert(cache || r);

		if (cache && !cache->isAlive())
			_out << "XXX  " << i << std::endl;
		else
		{
			string lead = (cache ? r ? " *   " : " +   " : "     ");
			if (cache && r && cache->nonce() == r[0].toInt<u256>() && cache->balance() == r[1].toInt<u256>())
				lead = " .   ";

			stringstream contout;

			if ((cache && cache->codeBearing()) || (!cache && r && (h256)r[3] != EmptySHA3))
			{
				std::map<u256, u256> mem;
				std::set<u256> back;
				std::set<u256> delta;
				std::set<u256> cached;
				if (r)
				{
					SecureTrieDB<h256, OverlayDB> memdb(const_cast<OverlayDB*>(&_s.m_db), r[2].toHash<h256>());		// promise we won't alter the overlay! :)
					for (auto const& j: memdb)
						mem[j.first] = RLP(j.second).toInt<u256>(), back.insert(j.first);
				}
				if (cache)
					for (auto const& j: cache->storageOverlay())
					{
						if ((!mem.count(j.first) && j.second) || (mem.count(j.first) && mem.at(j.first) != j.second))
							mem[j.first] = j.second, delta.insert(j.first);
						else if (j.second)
							cached.insert(j.first);
					}
				if (!delta.empty())
					lead = (lead == " .   ") ? "*.*  " : "***  ";

				contout << " @:";
				if (!delta.empty())
					contout << "???";
				else
					contout << r[2].toHash<h256>();
				if (cache && cache->isFreshCode())
					contout << " $" << toHex(cache->code());
				else
					contout << " $" << (cache ? cache->codeHash() : r[3].toHash<h256>());

				for (auto const& j: mem)
					if (j.second)
						contout << std::endl << (delta.count(j.first) ? back.count(j.first) ? " *     " : " +     " : cached.count(j.first) ? " .     " : "       ") << std::hex << nouppercase << std::setw(64) << j.first << ": " << std::setw(0) << j.second ;
					else
						contout << std::endl << "XXX    " << std::hex << nouppercase << std::setw(64) << j.first << "";
			}
			else
				contout << " [SIMPLE]";
			_out << lead << i << ": " << std::dec << (cache ? cache->nonce() : r[0].toInt<u256>()) << " #:" << (cache ? cache->balance() : r[1].toInt<u256>()) << contout.str() << std::endl;
		}
	}
	return _out;
}<|MERGE_RESOLUTION|>--- conflicted
+++ resolved
@@ -141,7 +141,7 @@
 
 		// 2. Enact the block's transactions onto this state.
 		m_ourAddress = bi.coinbaseAddress;
-		enact(BlockChain::verifyBlock(b, _ir), _bc, _ir);
+		enact(BlockChain::verifyBlock(b), _bc, _ir);
 	}
 	else
 	{
@@ -641,19 +641,12 @@
 		}
 		catch (Exception& ex)
 		{
-<<<<<<< HEAD
-			badBlock(_block.block, "Invalid transaction");
+			badBlock(_block.block, "Invalid transaction: " + toString(toTransactionException(ex)));
 			cwarn << "  Transaction Index:" << i;
 			LogOverride<ExecutiveWarnChannel> o(true);
-			execute(lh, tr);
-=======
-			badBlock(_block, "Invalid transaction: " + toString(toTransactionException(ex)));
-			cwarn << "  Transaction Index:" << i;
-			LogOverride<ExecutiveWarnChannel> o(true);
-			DEV_IGNORE_EXCEPTIONS(execute(lh, Transaction(tr.data(), CheckTransaction::Everything)));
+			DEV_IGNORE_EXCEPTIONS(execute(lh, tr));
 
 			ex << errinfo_transactionIndex(i);
->>>>>>> 3a1c323e
 			throw;
 		}
 
@@ -677,18 +670,13 @@
 			cwarn << "    Hex: " << toHex(b);
 			cwarn << "    " << TransactionReceipt(&b);
 		}
-<<<<<<< HEAD
 		cwarn << "  VMTrace:\n" << vmTrace(_block.block, _bc, _ir);
-		BOOST_THROW_EXCEPTION(InvalidReceiptsStateRoot());
-=======
-		cwarn << "  VMTrace:\n" << vmTrace(_block, _bc, _ir);
 
 		InvalidReceiptsStateRoot ex;
 		ex << Hash256RequirementError(receiptsRoot, m_currentBlock.receiptsRoot);
 		ex << errinfo_receipts(receipts);
-		ex << errinfo_vmtrace(vmTrace(_block, _bc, _ir));
+		ex << errinfo_vmtrace(vmTrace(_block.block, _bc, _ir));
 		BOOST_THROW_EXCEPTION(ex);
->>>>>>> 3a1c323e
 	}
 
 	if (m_currentBlock.logBloom != logBloom())
@@ -713,13 +701,8 @@
 	// Check uncles & apply their rewards to state.
 	if (rlp[2].itemCount() > 2)
 	{
-<<<<<<< HEAD
 		badBlock(_block.block, "Too many uncles");
-		BOOST_THROW_EXCEPTION(TooManyUncles());
-=======
-		badBlock(_block, "Too many uncles");
 		BOOST_THROW_EXCEPTION(TooManyUncles() << errinfo_max(2) << errinfo_got(rlp[2].itemCount()));
->>>>>>> 3a1c323e
 	}
 
 	vector<BlockInfo> rewarded;
@@ -731,26 +714,10 @@
 	{
 		try
 		{
-<<<<<<< HEAD
-			badBlock(_block.block, "Invalid uncle included");
-			BOOST_THROW_EXCEPTION(UncleInChain() << errinfo_comment("Uncle in block already mentioned") << errinfo_data(toString(excluded)) << errinfo_hash256(sha3(i.data())));
-		}
-		excluded.insert(h);
-
-		BlockInfo uncle = BlockInfo::fromHeader(i.data(), (_ir & ImportRequirements::CheckUncles) ? CheckEverything : IgnoreNonce,  h);
-		BlockInfo uncleParent(_bc.block(uncle.parentHash));
-		if ((bigint)uncleParent.number < (bigint)m_currentBlock.number - 7)
-		{
-			badBlock(_block.block, "Uncle too old");
-			cwarn << "  Uncle number: " << uncle.number;
-			cwarn << "  Uncle parent number: " << uncleParent.number;
-			cwarn << "  Block number: " << m_currentBlock.number;
-			BOOST_THROW_EXCEPTION(UncleTooOld());
-=======
 			auto h = sha3(i.data());
 			if (excluded.count(h))
 			{
-				badBlock(_block, "Invalid uncle included");
+				badBlock(_block.block, "Invalid uncle included");
 				UncleInChain ex;
 				ex << errinfo_comment("Uncle in block already mentioned");
 				ex << errinfo_unclesExcluded(excluded);
@@ -768,7 +735,7 @@
 			uncleParent = BlockInfo(_bc.block(uncle.parentHash));
 			if ((bigint)uncleParent.number < (bigint)m_currentBlock.number - 7)
 			{
-				badBlock(_block, "Uncle too old");
+				badBlock(_block.block, "Uncle too old");
 				cwarn << "  Uncle number: " << uncle.number;
 				cwarn << "  Uncle parent number: " << uncleParent.number;
 				cwarn << "  Block number: " << m_currentBlock.number;
@@ -779,7 +746,7 @@
 			}
 			else if (uncle.number == m_currentBlock.number)
 			{
-				badBlock(_block, "Uncle is brother");
+				badBlock(_block.block, "Uncle is brother");
 				cwarn << "  Uncle number: " << uncle.number;
 				cwarn << "  Uncle parent number: " << uncleParent.number;
 				cwarn << "  Block number: " << m_currentBlock.number;
@@ -793,20 +760,11 @@
 //			tdIncrease += uncle.difficulty;
 			rewarded.push_back(uncle);
 			++ii;
->>>>>>> 3a1c323e
 		}
 		catch (Exception& ex)
 		{
-<<<<<<< HEAD
-			badBlock(_block.block, "Uncle is brother");
-			cwarn << "  Uncle number: " << uncle.number;
-			cwarn << "  Uncle parent number: " << uncleParent.number;
-			cwarn << "  Block number: " << m_currentBlock.number;
-			BOOST_THROW_EXCEPTION(UncleIsBrother());
-=======
 			ex << errinfo_uncleIndex(ii);
 			throw;
->>>>>>> 3a1c323e
 		}
 	}
 
@@ -818,18 +776,7 @@
 	// Hash the state trie and check against the state_root hash in m_currentBlock.
 	if (m_currentBlock.stateRoot != m_previousBlock.stateRoot && m_currentBlock.stateRoot != rootHash())
 	{
-<<<<<<< HEAD
 		badBlock(_block.block, "Bad state root");
-		cnote << "  Given to be:" << m_currentBlock.stateRoot;
-		// TODO: Fix
-//		cnote << SecureTrieDB<Address, OverlayDB>(&m_db, m_currentBlock.stateRoot);
-		cnote << "  Calculated to be:" << rootHash();
-		cwarn << "  VMTrace:\n" << vmTrace(_block.block, _bc, _ir);
-//		cnote << m_state;
-		// Rollback the trie.
-=======
-		badBlock(_block, "Bad state root");
->>>>>>> 3a1c323e
 		m_db.rollback();
 		BOOST_THROW_EXCEPTION(InvalidStateRoot() << Hash256RequirementError(rootHash(), m_currentBlock.stateRoot));
 	}
