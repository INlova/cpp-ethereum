--- conflicted
+++ resolved
@@ -196,19 +196,8 @@
     <ClCompile Include="..\libevmcore\Assembly.cpp">
       <Filter>libevmcore</Filter>
     </ClCompile>
-<<<<<<< HEAD
-    <ClCompile Include="..\libevm\VMFace.cpp">
-      <Filter>libevm</Filter>
-    </ClCompile>
     <ClCompile Include="..\libdevcrypto\AES.cpp" />
     <ClCompile Include="..\libdevcrypto\ECDHE.cpp" />
-    <ClCompile Include="..\libethereum\VMFactory.cpp">
-      <Filter>libethereum</Filter>
-    </ClCompile>
-=======
-    <ClCompile Include="..\libdevcrypto\AES.cpp" />
-    <ClCompile Include="..\libdevcrypto\ECDHE.cpp" />
->>>>>>> 15b2fcd5
   </ItemGroup>
   <ItemGroup>
     <ClInclude Include="stdafx.h">
@@ -448,12 +437,6 @@
     <ClInclude Include="..\libevm\VMFace.h">
       <Filter>libevm</Filter>
     </ClInclude>
-<<<<<<< HEAD
-    <ClInclude Include="..\libethereum\VMFactory.h">
-      <Filter>libethereum</Filter>
-    </ClInclude>
-=======
->>>>>>> 15b2fcd5
   </ItemGroup>
   <ItemGroup>
     <Filter Include="Windows">
