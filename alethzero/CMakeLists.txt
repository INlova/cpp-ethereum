--- conflicted
+++ resolved
@@ -53,11 +53,7 @@
 endif ()
 
 qt5_use_modules(${EXECUTEABLE} Core)# Gui Widgets Network WebKit WebKitWidgets)
-<<<<<<< HEAD
-target_link_libraries(${EXECUTEABLE} webthree qethereum ethereum evm ethcore devcrypto secp256k1 gmp serpent lll evmface devcore web3jsonrpc jsqrc)
-=======
-target_link_libraries(${EXECUTEABLE} webthree qethereum ethereum evm ethcore devcrypto secp256k1 gmp ${CRYPTOPP_LS} serpent lll solidity evmcore devcore web3jsonrpc jsqrc)
->>>>>>> 18457a85
+target_link_libraries(${EXECUTEABLE} webthree qethereum ethereum evm ethcore devcrypto secp256k1 gmp serpent lll solidity evmcore devcore web3jsonrpc jsqrc)
 
 if (APPLE)
 	# First have qt5 install plugins and frameworks
