#include <QtNetwork/QNetworkReply>
#include <QtWidgets/QFileDialog>
#include <QtWidgets/QMessageBox>
#include <QtWidgets/QInputDialog>
#include <QtWebKitWidgets/QWebFrame>
#include <QtGui/QClipboard>
#include <QtCore/QtCore>
#include <libethereum/Dagger.h>
#include <libethereum/Client.h>
#include <libethereum/Instruction.h>
#include <libethereum/PeerServer.h>
#include "BuildInfo.h"
#include "MainWin.h"
#include "ui_Main.h"
using namespace std;

// types
using eth::bytes;
using eth::bytesConstRef;
using eth::h160;
using eth::h256;
using eth::u160;
using eth::u256;
using eth::Address;
using eth::BlockInfo;
using eth::Client;
using eth::Instruction;
using eth::KeyPair;
using eth::NodeMode;
using eth::PeerInfo;
using eth::RLP;
using eth::Secret;
using eth::Transaction;

// functions
using eth::toHex;
using eth::assemble;
using eth::compileLisp;
using eth::disassemble;
using eth::formatBalance;
using eth::fromHex;
using eth::sha3;
using eth::left160;
using eth::right160;
using eth::simpleDebugOut;
using eth::toLog2;
using eth::toString;
using eth::units;

// vars
using eth::g_logPost;
using eth::g_logVerbosity;
using eth::c_instructionInfo;

<<<<<<< HEAD
// Horrible global for the mainwindow. Needed for the QEthereums to find the Main window which acts as multiplexer for now.
// Can get rid of this once we've sorted out ITC for signalling & multiplexed querying.
Main* g_main = nullptr;

QEthereum::QEthereum(QObject* _p): QObject(_p)
{
	connect(g_main, SIGNAL(changed()), SIGNAL(changed()));
}

QEthereum::~QEthereum()
{
}

Client* QEthereum::client() const
{
	return g_main->client();
}

QVariant QEthereum::coinbase() const
{
	return toQJS(client()->address());
}

QVariant QEthereum::account() const
{
	if (g_main->owned().empty())
		return toQJS(Address());
	return toQJS(g_main->owned()[0].address());
}

QList<QVariant> QEthereum::accounts() const
{
	QList<QVariant> ret;
	for (auto i: g_main->owned())
		ret.push_back(toQJS(i.address()));
	return ret;
}

QVariant QEthereum::key() const
{
	if (g_main->owned().empty())
		return toQJS(KeyPair());
	return toQJS(g_main->owned()[0]);
}

QList<QVariant> QEthereum::keys() const
{
	QList<QVariant> ret;
	for (auto i: g_main->owned())
		ret.push_back(toQJS(i));
	return ret;
}

void QEthereum::setCoinbase(QVariant _a)
{
	if (client()->address() != to<Address>(_a))
	{
		client()->setAddress(to<Address>(_a));
		changed();
	}
}

QAccount::QAccount(QObject*)
{
}

QAccount::~QAccount()
{
}

void QAccount::setEthereum(QEthereum* _eth)
{
	if (m_eth == _eth)
		return;
	if (m_eth)
		disconnect(m_eth, SIGNAL(changed()), this, SIGNAL(changed()));
	m_eth = _eth;
	if (m_eth)
		connect(m_eth, SIGNAL(changed()), this, SIGNAL(changed()));
	ethChanged();
	changed();
}

QVariant QAccount::balance() const
{
	if (m_eth)
		return toQJS(m_eth->balanceAt(m_address));
	return toQJS<u256>(0);
}

double QAccount::txCount() const
{
	if (m_eth)
		return m_eth->txCountAt(m_address);
	return 0;
}

bool QAccount::isContract() const
{
	if (m_eth)
		return m_eth->isContractAt(m_address);
	return 0;
}

QVariant QEthereum::balanceAt(QVariant _a) const
{
	return toQJS(client()->postState().balance(to<Address>(_a)));
}

QVariant QEthereum::storageAt(QVariant _a, QVariant _p) const
{
	return toQJS(client()->postState().contractStorage(to<Address>(_a), to<u256>(_p)));
}

u256 QEthereum::balanceAt(Address _a) const
{
	return client()->postState().balance(_a);
}

bool QEthereum::isContractAt(QVariant _a) const
{
	return client()->postState().isContractAddress(to<Address>(_a));
}

bool QEthereum::isContractAt(Address _a) const
{
	return client()->postState().isContractAddress(_a);
}

bool QEthereum::isMining() const
{
	return client()->isMining();
}

bool QEthereum::isListening() const
{
	return client()->haveNetwork();
}

void QEthereum::setMining(bool _l)
{
	if (_l)
		client()->startMining();
	else
		client()->stopMining();
}

void QEthereum::setListening(bool _l)
{
	if (_l)
		client()->startNetwork();
	else
		client()->stopNetwork();
}

double QEthereum::txCountAt(QVariant _a) const
{
	return (double)client()->postState().transactionsFrom(to<Address>(_a));
}

double QEthereum::txCountAt(Address _a) const
{
	return (double)client()->postState().transactionsFrom(_a);
}

unsigned QEthereum::peerCount() const
{
	return (unsigned)client()->peerCount();
}

QVariant QEthereum::create(QVariant _secret, QVariant _amount, QByteArray _code, QByteArray _init, QVariant _gas, QVariant _gasPrice)
{
	return toQJS(client()->transact(to<Secret>(_secret), to<u256>(_amount), bytes(_code.data(), _code.data() + _code.size()), bytes(_init.data(), _init.data() + _init.size()), to<u256>(_gas), to<u256>(_gasPrice)));
}

void QEthereum::transact(QVariant _secret, QVariant _amount, QVariant _dest, QByteArray _data, QVariant _gas, QVariant _gasPrice)
{
	client()->transact(to<Secret>(_secret), to<u256>(_amount), to<Address>(_dest), bytes(_data.data(), _data.data() + _data.size()), to<u256>(_gas), to<u256>(_gasPrice));
}


=======
>>>>>>> 495dac1d
static void initUnits(QComboBox* _b)
{
	for (auto n = (::uint)units().size(); n-- != 0; )
		_b->addItem(QString::fromStdString(units()[n].second), n);
}

string htmlDump(bytes const& _b, unsigned _w = 8)
{
	stringstream ret;
	ret << "<pre>";
	for (unsigned i = 0; i < _b.size(); i += _w)
	{
		ret << hex << setw(4) << setfill('0') << i << " ";
		for (unsigned j = i; j < i + _w; ++j)
			if (j < _b.size())
				if (_b[j] >= 32 && _b[j] < 128)
					ret << (char)_b[j];
				else ret << '?';
			else
				ret << ' ';
		ret << " ";
		for (unsigned j = i; j < i + _w && j < _b.size(); ++j)
			ret << setfill('0') << setw(2) << hex << (unsigned)_b[j] << " ";
		ret << "\n";
	}
	ret << "</pre>";
	return ret.str();
}

Address c_config = Address("ccdeac59d35627b7de09332e819d5159e7bb7250");

Main::Main(QWidget *parent) :
	QMainWindow(parent),
	ui(new Ui::Main)
{
	setWindowFlags(Qt::Window);
	ui->setupUi(this);
	g_logPost = [=](std::string const& s, char const* c) { simpleDebugOut(s, c); ui->log->addItem(QString::fromStdString(s)); };
	m_client.reset(new Client("AlethZero"));

	m_refresh = new QTimer(this);
	connect(m_refresh, SIGNAL(timeout()), SLOT(refresh()));
	m_refresh->start(100);
	m_refreshNetwork = new QTimer(this);
	connect(m_refreshNetwork, SIGNAL(timeout()), SLOT(refreshNetwork()));
	m_refreshNetwork->start(1000);

	connect(ui->ourAccounts->model(), SIGNAL(rowsMoved(const QModelIndex &, int, int, const QModelIndex &, int)), SLOT(ourAccountsRowsMoved()));

#if ETH_DEBUG
	m_servers.append("192.168.0.10:30301");
#else
	int pocnumber = QString(ETH_QUOTED(ETH_VERSION)).section('.', 1, 1).toInt();
	if (pocnumber == 3)
		m_servers.push_back("54.201.28.117:30303");
	else if (pocnumber == 4)
		m_servers.push_back("54.72.31.55:30303");
	else
	{
		connect(&m_webCtrl, &QNetworkAccessManager::finished, [&](QNetworkReply* _r)
		{
			m_servers = QString::fromUtf8(_r->readAll()).split("\n", QString::SkipEmptyParts);
		});
		QNetworkRequest r(QUrl("http://www.ethereum.org/servers.poc" + QString::number(pocnumber) + ".txt"));
		r.setHeader(QNetworkRequest::UserAgentHeader, "Mozilla/5.0 (Windows NT 6.3; WOW64) AppleWebKit/537.36 (KHTML, like Gecko) Chrome/33.0.1712.0 Safari/537.36");
		m_webCtrl.get(r);
		srand(time(0));
	}
#endif

	ui->configDock->close();

	on_verbosity_sliderMoved();
	initUnits(ui->gasPriceUnits);
	initUnits(ui->valueUnits);
	ui->valueUnits->setCurrentIndex(6);
	ui->gasPriceUnits->setCurrentIndex(4);
	ui->gasPrice->setValue(10);
	on_destination_textChanged();

	statusBar()->addPermanentWidget(ui->balance);
	statusBar()->addPermanentWidget(ui->peerCount);
	statusBar()->addPermanentWidget(ui->blockCount);

<<<<<<< HEAD
	connect(ui->webView, &QWebView::titleChanged, [=]()
	{
		ui->tabWidget->setTabText(0, ui->webView->title());
	});

	connect(ui->webView, &QWebView::loadFinished, [=]()
	{
		this->changed();
	});

	QWebFrame* f = ui->webView->page()->currentFrame();
	connect(f, &QWebFrame::javaScriptWindowObjectCleared, [=](){
		f->addToJavaScriptWindowObject("eth", new QEthereum, QWebFrame::ScriptOwnership);
		f->addToJavaScriptWindowObject("u256", new U256Helper, QWebFrame::ScriptOwnership);
		f->addToJavaScriptWindowObject("key", new KeyHelper, QWebFrame::ScriptOwnership);
		f->addToJavaScriptWindowObject("bytes", new  BytesHelper, QWebFrame::ScriptOwnership);
	});

=======
>>>>>>> 495dac1d
	readSettings();
	refresh();

	{
		QSettings s("ethereum", "alethzero");
		if (s.value("splashMessage", true).toBool())
		{
			QMessageBox::information(this, "Here Be Dragons!", "This is proof-of-concept software. The project as a whole is not even at the alpha-testing stage. It here to show you, if you have a technical bent, the sort of thing that might be possible down the line.\nPlease don't blame us if it does something unexpected or if you're underwhelmed with the user-experience. We have great plans for it in terms of UX down the line but right now we just want to get the groundwork sorted. We welcome contributions, be they in code, testing or documentation!\nAfter you close this message it won't appear again.");
			s.setValue("splashMessage", false);
		}
	}
}

Main::~Main()
{
	g_logPost = simpleDebugOut;
	writeSettings();
}

QString Main::pretty(eth::Address _a) const
{
	h256 n;

	if (h160 nameReg = (u160)state().contractStorage(c_config, 0))
		n = state().contractStorage(nameReg, (u160)(_a));

	if (!n)
		n = state().contractStorage(m_nameReg, (u160)(_a));

	if (n)
	{
		std::string s((char const*)n.data(), 32);
		if (s.find_first_of('\0') != string::npos)
			s.resize(s.find_first_of('\0'));
		return QString::fromStdString(s);
	}
	return QString();
}

QString Main::render(eth::Address _a) const
{
	QString p = pretty(_a);
	if (!p.isNull())
		return p + " (" + QString::fromStdString(_a.abridged()) + ")";
	return QString::fromStdString(_a.abridged());
}

Address Main::fromString(QString const& _a) const
{
	string sn = _a.toStdString();
	if (sn.size() > 32)
		sn.resize(32);
	h256 n;
	memcpy(n.data(), sn.data(), sn.size());
	memset(n.data() + sn.size(), 0, 32 - sn.size());
	if (_a.size())
	{
		if (h160 nameReg = (u160)state().contractStorage(c_config, 0))
			if (h256 a = state().contractStorage(nameReg, n))
				return right160(a);

		if (h256 a = state().contractStorage(m_nameReg, n))
			return right160(a);
	}
	if (_a.size() == 40)
		return Address(fromHex(_a.toStdString()));
	else
		return Address();
}

void Main::on_about_triggered()
{
	QMessageBox::about(this, "About AlethZero PoC-" + QString(ETH_QUOTED(ETH_VERSION)).section('.', 1, 1), QString("AlethZero/v" ETH_QUOTED(ETH_VERSION) "/" ETH_QUOTED(ETH_BUILD_TYPE) "/" ETH_QUOTED(ETH_BUILD_PLATFORM) "\n" ETH_QUOTED(ETH_COMMIT_HASH)) + (ETH_CLEAN_REPO ? "\nCLEAN" : "\n+ LOCAL CHANGES") + "\n\nBy Gav Wood, 2014.\nBased on a design by Vitalik Buterin.\n\nTeam Ethereum++ includes: Eric Lombrozo, Marko Simovic, Alex Leverington, Tim Hughes and several others.");
}

void Main::writeSettings()
{
	QSettings s("ethereum", "alethzero");
	QByteArray b;
	b.resize(sizeof(Secret) * m_myKeys.size());
	auto p = b.data();
	for (auto i: m_myKeys)
	{
		memcpy(p, &(i.secret()), sizeof(Secret));
		p += sizeof(Secret);
	}
	s.setValue("address", b);

	s.setValue("upnp", ui->upnp->isChecked());
	s.setValue("clientName", ui->clientName->text());
	s.setValue("idealPeers", ui->idealPeers->value());
	s.setValue("port", ui->port->value());

	if (m_client->peerServer())
	{
		bytes d = m_client->peerServer()->savePeers();
		m_peers = QByteArray((char*)d.data(), (int)d.size());

	}
	s.setValue("peers", m_peers);
	s.setValue("nameReg", ui->nameReg->text());

	s.setValue("geometry", saveGeometry());
	s.setValue("windowState", saveState());
}

void Main::readSettings()
{
	QSettings s("ethereum", "alethzero");

	restoreGeometry(s.value("geometry").toByteArray());
	restoreState(s.value("windowState").toByteArray());


	QByteArray b = s.value("address").toByteArray();
	if (b.isEmpty())
		m_myKeys.append(KeyPair::create());
	else
	{
		h256 k;
		for (unsigned i = 0; i < b.size() / sizeof(Secret); ++i)
		{
			memcpy(&k, b.data() + i * sizeof(Secret), sizeof(Secret));
			m_myKeys.append(KeyPair(k));
		}
	}
	m_client->setAddress(m_myKeys.back().address());
	m_peers = s.value("peers").toByteArray();
	ui->upnp->setChecked(s.value("upnp", true).toBool());
	ui->clientName->setText(s.value("clientName", "").toString());
	ui->idealPeers->setValue(s.value("idealPeers", ui->idealPeers->value()).toInt());
	ui->port->setValue(s.value("port", ui->port->value()).toInt());
	ui->nameReg->setText(s.value("NameReg", "").toString());
<<<<<<< HEAD
	ui->urlEdit->setText(s.value("url", "http://gavwood.com/gavcoin.html").toString());
	on_urlEdit_editingFinished();
=======
>>>>>>> 495dac1d
}

void Main::on_nameReg_textChanged()
{
	string s = ui->nameReg->text().toStdString();
	if (s.size() == 40)
	{
		m_nameReg = Address(fromHex(s));
		refresh(true);
	}
	else
		m_nameReg = Address();
}

void Main::refreshNetwork()
{
	auto ps = m_client->peers();

	ui->peerCount->setText(QString::fromStdString(toString(ps.size())) + " peer(s)");
	ui->peers->clear();
	for (PeerInfo const& i: ps)
		ui->peers->addItem(QString("%3 ms - %1:%2 - %4").arg(i.host.c_str()).arg(i.port).arg(chrono::duration_cast<chrono::milliseconds>(i.lastPing).count()).arg(i.clientVersion.c_str()));
}

eth::State const& Main::state() const
{
	return ui->preview->isChecked() ? m_client->postState() : m_client->state();
}

void Main::refresh(bool _override)
{
	m_client->lock();
	auto const& st = state();

	bool c = m_client->changed();
	if (c || _override)
	{
		changed();

		auto d = m_client->blockChain().details();
		auto diff = BlockInfo(m_client->blockChain().block()).difficulty;
		ui->blockCount->setText(QString("#%1 @%3 T%2").arg(d.number).arg(toLog2(d.totalDifficulty)).arg(toLog2(diff)));

		auto acs = st.addresses();
		ui->accounts->clear();
		ui->contracts->clear();
		for (auto n = 0; n < 2; ++n)
			for (auto i: acs)
			{
				auto r = render(i.first);
				if (r.contains('(') == !n)
				{
					(new QListWidgetItem(QString("%2: %1 [%3]").arg(formatBalance(i.second).c_str()).arg(r).arg((unsigned)state().transactionsFrom(i.first)), ui->accounts))
						->setData(Qt::UserRole, QByteArray((char const*)i.first.data(), Address::size));
					if (st.isContractAddress(i.first))
						(new QListWidgetItem(QString("%2: %1 [%3]").arg(formatBalance(i.second).c_str()).arg(r).arg((unsigned)st.transactionsFrom(i.first)), ui->contracts))
							->setData(Qt::UserRole, QByteArray((char const*)i.first.data(), Address::size));
				}
			}

		ui->transactionQueue->clear();
		for (Transaction const& t: m_client->pending())
		{
			QString s = t.receiveAddress ?
				QString("%2 %5> %3: %1 [%4]")
					.arg(formatBalance(t.value).c_str())
					.arg(render(t.safeSender()))
					.arg(render(t.receiveAddress))
					.arg((unsigned)t.nonce)
					.arg(st.isContractAddress(t.receiveAddress) ? '*' : '-') :
				QString("%2 +> %3: %1 [%4]")
					.arg(formatBalance(t.value).c_str())
					.arg(render(t.safeSender()))
					.arg(render(right160(sha3(rlpList(t.safeSender(), t.nonce)))))
					.arg((unsigned)t.nonce);
			ui->transactionQueue->addItem(s);
		}

		ui->blocks->clear();
		auto const& bc = m_client->blockChain();
		for (auto h = bc.currentHash(); h != bc.genesisHash(); h = bc.details(h).parent)
		{
			auto d = bc.details(h);
			QListWidgetItem* blockItem = new QListWidgetItem(QString("#%1 %2").arg(d.number).arg(h.abridged().c_str()), ui->blocks);
			blockItem->setData(Qt::UserRole, QByteArray((char const*)h.data(), h.size));
			int n = 0;
			for (auto const& i: RLP(bc.block(h))[1])
			{
				Transaction t(i.data());
				QString s = t.receiveAddress ?
					QString("    %2 %5> %3: %1 [%4]")
						.arg(formatBalance(t.value).c_str())
						.arg(render(t.safeSender()))
						.arg(render(t.receiveAddress))
						.arg((unsigned)t.nonce)
						.arg(st.isContractAddress(t.receiveAddress) ? '*' : '-') :
					QString("    %2 +> %3: %1 [%4]")
						.arg(formatBalance(t.value).c_str())
						.arg(render(t.safeSender()))
						.arg(render(right160(sha3(rlpList(t.safeSender(), t.nonce)))))
						.arg((unsigned)t.nonce);
				QListWidgetItem* txItem = new QListWidgetItem(s, ui->blocks);
				txItem->setData(Qt::UserRole, QByteArray((char const*)h.data(), h.size));
				txItem->setData(Qt::UserRole + 1, n);
				n++;
			}
		}
	}

	if (c || m_keysChanged || _override)
	{
		m_keysChanged = false;
		ui->ourAccounts->clear();
		u256 totalBalance = 0;
		u256 totalGavCoinBalance = 0;
		Address gavCoin("91a10664d0cd489085a7a018beb5245d4f2272f1");
		for (auto i: m_myKeys)
		{
			u256 b = st.balance(i.address());
			(new QListWidgetItem(QString("%2: %1 [%3]").arg(formatBalance(b).c_str()).arg(render(i.address())).arg((unsigned)st.transactionsFrom(i.address())), ui->ourAccounts))
				->setData(Qt::UserRole, QByteArray((char const*)i.address().data(), Address::size));
			totalBalance += b;

			totalGavCoinBalance += st.contractStorage(gavCoin, (u160)i.address());
		}

		ui->balance->setText(QString::fromStdString(toString(totalGavCoinBalance) + " GAV | " + formatBalance(totalBalance)));
	}
	m_client->unlock();
}

void Main::ourAccountsRowsMoved()
{
	QVector<KeyPair> myKeys;
	for (int i = 0; i < ui->ourAccounts->count(); ++i)
	{
		auto hba = ui->ourAccounts->item(i)->data(Qt::UserRole).toByteArray();
		auto h = Address((byte const*)hba.data(), Address::ConstructFromPointer);
		for (auto i: m_myKeys)
			if (i.address() == h)
				myKeys.push_back(i);
	}
	m_myKeys = myKeys;
}

void Main::on_blocks_currentItemChanged()
{
	ui->info->clear();
	m_client->lock();
	if (auto item = ui->blocks->currentItem())
	{
		auto hba = item->data(Qt::UserRole).toByteArray();
		assert(hba.size() == 32);
		auto h = h256((byte const*)hba.data(), h256::ConstructFromPointer);
		auto details = m_client->blockChain().details(h);
		auto blockData = m_client->blockChain().block(h);
		auto block = RLP(blockData);
		BlockInfo info(blockData);

		stringstream s;

		if (item->data(Qt::UserRole + 1).isNull())
		{
			char timestamp[64];
			time_t rawTime = (time_t)(uint64_t)info.timestamp;
			strftime(timestamp, 64, "%c", localtime(&rawTime));
			s << "<h3>" << h << "</h3>";
			s << "<h4>#" << details.number;
			s << "&nbsp;&emsp;&nbsp;<b>" << timestamp << "</b></h4>";
			s << "<br/>D/TD: <b>2^" << log2((double)info.difficulty) << "</b>/<b>2^" << log2((double)details.totalDifficulty) << "</b>";
			s << "&nbsp;&emsp;&nbsp;Children: <b>" << details.children.size() << "</b></h5>";
			s << "<br/>Coinbase: <b>" << pretty(info.coinbaseAddress).toStdString() << "</b> " << info.coinbaseAddress;
			s << "<br/>State: <b>" << info.stateRoot << "</b>";
			s << "<br/>Nonce: <b>" << info.nonce << "</b>";
			s << "<br/>Transactions: <b>" << block[1].itemCount() << "</b> @<b>" << info.sha3Transactions << "</b>";
			s << "<br/>Uncles: <b>" << block[2].itemCount() << "</b> @<b>" << info.sha3Uncles << "</b>";
		}
		else
		{
			unsigned txi = item->data(Qt::UserRole + 1).toInt();
			Transaction tx(block[1][txi].data());
			auto ss = tx.safeSender();
			h256 th = sha3(rlpList(ss, tx.nonce));
			s << "<h3>" << th << "</h3>";
			s << "<h4>" << h << "[<b>" << txi << "</b>]</h4>";
			s << "<br/>From: <b>" << pretty(ss).toStdString() << "</b> " << ss;
			if (tx.isCreation())
				s << "<br/>Creates: <b>" << pretty(right160(th)).toStdString() << "</b> " << right160(th);
			else
				s << "<br/>To: <b>" << pretty(tx.receiveAddress).toStdString() << "</b> " << tx.receiveAddress;
			s << "<br/>Value: <b>" << formatBalance(tx.value) << "</b>";
			s << "&nbsp;&emsp;&nbsp;#<b>" << tx.nonce << "</b>";
			s << "<br/>Gas price: <b>" << formatBalance(tx.gasPrice) << "</b>";
			s << "<br/>Gas: <b>" << tx.gas << "</b>";
			if (tx.isCreation())
			{
				if (tx.init.size())
					s << "<h4>Init</h4>" << disassemble(tx.init);
				if (tx.data.size())
					s << "<h4>Body</h4>" << disassemble(tx.data);
			}
			else
			{
				if (tx.data.size())
					s << htmlDump(tx.data, 16);
			}
		}


		ui->info->appendHtml(QString::fromStdString(s.str()));
	}
	m_client->unlock();
}

void Main::on_contracts_currentItemChanged()
{
	ui->contractInfo->clear();
	m_client->lock();
	if (auto item = ui->contracts->currentItem())
	{
		auto hba = item->data(Qt::UserRole).toByteArray();
		assert(hba.size() == 20);
		auto h = h160((byte const*)hba.data(), h160::ConstructFromPointer);

		stringstream s;
		auto mem = state().contractStorage(h);
		for (auto const& i: mem)
			s << "@" << showbase << hex << i.first << "&nbsp;&nbsp;&nbsp;&nbsp;" << showbase << hex << i.second << "<br/>";
		s << "<h4>Body Code</h4>" << disassemble(state().contractCode(h));
		ui->contractInfo->appendHtml(QString::fromStdString(s.str()));
	}
	m_client->unlock();
}

void Main::on_idealPeers_valueChanged()
{
	if (m_client->peerServer())
		m_client->peerServer()->setIdealPeerCount(ui->idealPeers->value());
}

void Main::on_ourAccounts_doubleClicked()
{
	auto hba = ui->ourAccounts->currentItem()->data(Qt::UserRole).toByteArray();
	auto h = Address((byte const*)hba.data(), Address::ConstructFromPointer);
	qApp->clipboard()->setText(QString::fromStdString(toHex(h.asArray())));
}

void Main::on_log_doubleClicked()
{
	qApp->clipboard()->setText(ui->log->currentItem()->text());
}

void Main::on_accounts_doubleClicked()
{
	auto hba = ui->accounts->currentItem()->data(Qt::UserRole).toByteArray();
	auto h = Address((byte const*)hba.data(), Address::ConstructFromPointer);
	qApp->clipboard()->setText(QString::fromStdString(toHex(h.asArray())));
}

void Main::on_contracts_doubleClicked()
{
	auto hba = ui->contracts->currentItem()->data(Qt::UserRole).toByteArray();
	auto h = Address((byte const*)hba.data(), Address::ConstructFromPointer);
	qApp->clipboard()->setText(QString::fromStdString(toHex(h.asArray())));
}

void Main::on_destination_textChanged()
{
	if (ui->destination->text().size())
		if (Address a = fromString(ui->destination->text()))
			ui->calculatedName->setText(render(a));
		else
			ui->calculatedName->setText("Unknown Address");
	else
		ui->calculatedName->setText("Create Contract");
	on_data_textChanged();
//	updateFee();
}

void Main::on_data_textChanged()
{
	if (isCreation())
	{
		string code = ui->data->toPlainText().toStdString();
		m_init.clear();
		m_data = compileLisp(code, true, m_init);
		ui->code->setHtml((m_init.size() ? "<h4>Init</h4>" + QString::fromStdString(disassemble(m_init)).toHtmlEscaped() : "") + "<h4>Body</h4>" + QString::fromStdString(disassemble(m_data)).toHtmlEscaped());
		ui->gas->setMinimum((qint64)state().createGas(m_data.size() + m_init.size(), 0));
		if (!ui->gas->isEnabled())
			ui->gas->setValue(m_backupGas);
		ui->gas->setEnabled(true);
	}
	else
	{
		m_data.clear();
		QString s = ui->data->toPlainText();
		while (s.size())
		{
			QRegExp r("@?\"(.*)\"(.*)");
			QRegExp h("@?(0x)?(([a-fA-F0-9][a-fA-F0-9])+)(.*)");
			if (r.exactMatch(s))
			{
				for (auto i: r.cap(1))
					m_data.push_back((byte)i.toLatin1());
				if (s[0] == '@')
					for (int i = r.cap(1).size(); i < 32; ++i)
						m_data.push_back(0);
				else
					m_data.push_back(0);
				s = r.cap(2);
			}
			else if (h.exactMatch(s))
			{
				bytes bs = fromHex(h.cap(2).toStdString());
				if (s[0] == '@')
					for (auto i = bs.size(); i < 32; ++i)
						m_data.push_back(0);
				for (auto b: bs)
					m_data.push_back(b);
				s = h.cap(4);
			}
			else
				s = s.mid(1);
		}
		ui->code->setHtml(QString::fromStdString(htmlDump(m_data)));
		if (m_client->postState().isContractAddress(fromString(ui->destination->text())))
		{
			ui->gas->setMinimum((qint64)state().callGas(m_data.size(), 1));
			if (!ui->gas->isEnabled())
				ui->gas->setValue(m_backupGas);
			ui->gas->setEnabled(true);
		}
		else
		{
			if (ui->gas->isEnabled())
				m_backupGas = ui->gas->value();
			ui->gas->setValue((qint64)state().callGas(m_data.size()));
			ui->gas->setEnabled(false);
		}
	}
	updateFee();
}

bool Main::isCreation() const
{
	return ui->destination->text().isEmpty()/* || !ui->destination->text().toInt()*/;
}

u256 Main::fee() const
{
	return ui->gas->value() * gasPrice();
}

u256 Main::value() const
{
	if (ui->valueUnits->currentIndex() == -1)
		return 0;
	return ui->value->value() * units()[units().size() - 1 - ui->valueUnits->currentIndex()].first;
}

u256 Main::gasPrice() const
{
	if (ui->gasPriceUnits->currentIndex() == -1)
		return 0;
	return ui->gasPrice->value() * units()[units().size() - 1 - ui->gasPriceUnits->currentIndex()].first;
}

u256 Main::total() const
{
	return value() + fee();
}

void Main::updateFee()
{
	ui->fee->setText(QString("(gas sub-total: %1)").arg(formatBalance(fee()).c_str()));
	auto totalReq = total();
	ui->total->setText(QString("Total: %1").arg(formatBalance(totalReq).c_str()));

	bool ok = false;
	for (auto i: m_myKeys)
		if (state().balance(i.address()) >= totalReq)
		{
			ok = true;
			break;
		}
	ui->send->setEnabled(ok);
	QPalette p = ui->total->palette();
	p.setColor(QPalette::WindowText, QColor(ok ? 0x00 : 0x80, 0x00, 0x00));
	ui->total->setPalette(p);
}

void Main::on_net_triggered()
{
	ui->port->setEnabled(!ui->net->isChecked());
	ui->clientName->setEnabled(!ui->net->isChecked());
	string n = "AlethZero/v" ETH_QUOTED(ETH_VERSION);
	if (ui->clientName->text().size())
		n += "/" + ui->clientName->text().toStdString();
	n +=  "/" ETH_QUOTED(ETH_BUILD_TYPE) "/" ETH_QUOTED(ETH_BUILD_PLATFORM);
	m_client->setClientVersion(n);
	if (ui->net->isChecked())
	{
		m_client->startNetwork(ui->port->value(), string(), 0, NodeMode::Full, ui->idealPeers->value(), std::string(), ui->upnp->isChecked());
		if (m_peers.size())
			m_client->peerServer()->restorePeers(bytesConstRef((byte*)m_peers.data(), m_peers.size()));
	}
	else
		m_client->stopNetwork();
}

void Main::on_connect_triggered()
{
	if (!ui->net->isChecked())
	{
		ui->net->setChecked(true);
		on_net_triggered();
	}
	bool ok = false;
	QString s = QInputDialog::getItem(this, "Connect to a Network Peer", "Enter a peer to which a connection may be made:", m_servers, m_servers.count() ? rand() % m_servers.count() : 0, true, &ok);
	if (ok && s.contains(":"))
	{
		string host = s.section(":", 0, 0).toStdString();
		unsigned short port = s.section(":", 1).toInt();
		m_client->connect(host, port);
	}
}

void Main::on_verbosity_sliderMoved()
{
	g_logVerbosity = ui->verbosity->value();
}

void Main::on_mine_triggered()
{
	if (ui->mine->isChecked())
	{
		m_client->setAddress(m_myKeys.last().address());
		m_client->startMining();
	}
	else
		m_client->stopMining();
}

void Main::on_send_clicked()
{
	u256 totalReq = value() + fee();
	m_client->lock();
	for (auto i: m_myKeys)
		if (m_client->state().balance(i.address()) >= totalReq)
		{
			m_client->unlock();
			Secret s = i.secret();
			if (isCreation())
				m_client->transact(s, value(), m_data, m_init, ui->gas->value(), gasPrice());
			else
				m_client->transact(s, value(), fromString(ui->destination->text()), m_data, ui->gas->value(), gasPrice());
			refresh();
			return;
		}
	m_client->unlock();
	statusBar()->showMessage("Couldn't make transaction: no single account contains at least the required amount.");
}

void Main::on_create_triggered()
{
	m_myKeys.append(KeyPair::create());
	m_keysChanged = true;
}

// extra bits needed to link on VS
#ifdef _MSC_VER

// include moc file, ofuscated to hide from automoc
#include\
"moc_MainWin.cpp"

// specify library dependencies, it's easier to do here than in the project since we can control the "d" debug suffix
#ifdef _DEBUG
#define QTLIB(x) x"d.lib"
#else 
#define QTLIB(x) x".lib"
#endif

#pragma comment(lib, QTLIB("Qt5PlatformSupport"))
#pragma comment(lib, QTLIB("Qt5Core"))
#pragma comment(lib, QTLIB("Qt5GUI"))
#pragma comment(lib, QTLIB("Qt5Widgets"))
#pragma comment(lib, QTLIB("Qt5Network"))
#pragma comment(lib, QTLIB("qwindows"))
#pragma comment(lib, "Imm32.lib")
#pragma comment(lib, "opengl32.lib")
#pragma comment(lib, "winmm.lib")


#endif<|MERGE_RESOLUTION|>--- conflicted
+++ resolved
@@ -52,7 +52,6 @@
 using eth::g_logVerbosity;
 using eth::c_instructionInfo;
 
-<<<<<<< HEAD
 // Horrible global for the mainwindow. Needed for the QEthereums to find the Main window which acts as multiplexer for now.
 // Can get rid of this once we've sorted out ITC for signalling & multiplexed querying.
 Main* g_main = nullptr;
@@ -234,8 +233,6 @@
 }
 
 
-=======
->>>>>>> 495dac1d
 static void initUnits(QComboBox* _b)
 {
 	for (auto n = (::uint)units().size(); n-- != 0; )
@@ -271,6 +268,8 @@
 	QMainWindow(parent),
 	ui(new Ui::Main)
 {
+	g_main = this;
+
 	setWindowFlags(Qt::Window);
 	ui->setupUi(this);
 	g_logPost = [=](std::string const& s, char const* c) { simpleDebugOut(s, c); ui->log->addItem(QString::fromStdString(s)); };
@@ -320,7 +319,6 @@
 	statusBar()->addPermanentWidget(ui->peerCount);
 	statusBar()->addPermanentWidget(ui->blockCount);
 
-<<<<<<< HEAD
 	connect(ui->webView, &QWebView::titleChanged, [=]()
 	{
 		ui->tabWidget->setTabText(0, ui->webView->title());
@@ -339,8 +337,6 @@
 		f->addToJavaScriptWindowObject("bytes", new  BytesHelper, QWebFrame::ScriptOwnership);
 	});
 
-=======
->>>>>>> 495dac1d
 	readSettings();
 	refresh();
 
@@ -474,11 +470,13 @@
 	ui->idealPeers->setValue(s.value("idealPeers", ui->idealPeers->value()).toInt());
 	ui->port->setValue(s.value("port", ui->port->value()).toInt());
 	ui->nameReg->setText(s.value("NameReg", "").toString());
-<<<<<<< HEAD
 	ui->urlEdit->setText(s.value("url", "http://gavwood.com/gavcoin.html").toString());
 	on_urlEdit_editingFinished();
-=======
->>>>>>> 495dac1d
+}
+
+void Main::on_urlEdit_editingFinished()
+{
+	ui->webView->setUrl(ui->urlEdit->text());
 }
 
 void Main::on_nameReg_textChanged()
