--- conflicted
+++ resolved
@@ -62,12 +62,6 @@
 	QMLDIR ${CMAKE_CURRENT_SOURCE_DIR}/qml
 )
 
-<<<<<<< HEAD
 #add qml resources to proect tree in Qt creator
 file(GLOB_RECURSE QMLFILES "qml/*.*")
-add_custom_target(dummy SOURCES ${QMLFILES})
-=======
-#add qml files to project tree in Qt creator
-file(GLOB_RECURSE QMLFILES "qml/*.*")
-add_custom_target(dummy SOURCES ${QMLFILES})
->>>>>>> 2b1f716d
+add_custom_target(dummy SOURCES ${QMLFILES})