import QtQuick 2.2
import QtQuick.Controls 1.1
import QtQuick.Controls.Styles 1.1
import QtQuick.Dialogs 1.1
import QtQuick.Layouts 1.1
import QtQuick.Window 2.1
import CodeEditorExtensionManager 1.0
import org.ethereum.qml.ProjectModel 1.0

ApplicationWindow {
	id: mainApplication
	visible: true
	width: 1200
	height: 600
	minimumWidth: 400
	minimumHeight: 300
	title: qsTr("mix")

	menuBar: MenuBar {
		Menu {
			title: qsTr("File")
			MenuItem { action: createProjectAction }
			MenuItem { action: openProjectAction }
			MenuSeparator {}
			MenuItem { action: saveAllFilesAction }
			MenuSeparator {}
			MenuItem { action: addExistingFileAction }
			MenuItem { action: addNewJsFileAction }
			MenuItem { action: addNewHtmlFileAction }
			MenuSeparator {}
			//MenuItem { action: addNewContractAction }
			MenuItem { action: closeProjectAction }
			MenuSeparator {}
			MenuItem { action: exitAppAction }
		}
		Menu {
			title: qsTr("Debug")
			MenuItem { action: debugRunAction }
			MenuItem { action: debugResetStateAction }
		}
		Menu {
			title: qsTr("Windows")
			MenuItem { action: showHideRightPanel }
		}
	}

	Component.onCompleted: {
		setX(Screen.width / 2 - width / 2);
		setY(Screen.height / 2 - height / 2);
	}

	MainContent {
		id: mainContent;
		anchors.fill: parent
	}

	ModalDialog {
		objectName: "dialog"
		id: dialog
	}

	AlertMessageDialog {
		objectName: "alertMessageDialog"
		id: messageDialog
	}

	Action {
		id: exitAppAction
		text: qsTr("Exit")
		shortcut: "Ctrl+Q"
		onTriggered: Qt.quit();
	}

	Action {
		id: debugRunAction
		text: "&Run"
		shortcut: "F5"
<<<<<<< HEAD
		onTriggered: {
			mainContent.ensureRightView();
			debugModel.debugDeployment();
		}
		enabled: codeModel.hasContract && !debugModel.running;
=======
		enabled: codeModel.hasContract && !clientModel.running;
		onTriggered: clientModel.debugDeployment();
>>>>>>> 4bcf36e1
	}

	Action {
		id: debugResetStateAction
		text: "Reset &State"
		shortcut: "F6"
		onTriggered: clientModel.resetState();
	}

	Action {
<<<<<<< HEAD
		id: showHideRightPanel
		text: "Show/Hide right view"
		shortcut: "F7"
		onTriggered: mainContent.toggleRightView();
=======
		id: createProjectAction
		text: qsTr("&New project")
		shortcut: "Ctrl+N"
		enabled: true;
		onTriggered: ProjectModel.createProject();
	}

	Action {
		id: openProjectAction
		text: qsTr("&Open project")
		shortcut: "Ctrl+O"
		enabled: true;
		onTriggered: ProjectModel.browseProject();
	}

	Action {
		id: addNewJsFileAction
		text: qsTr("New JavaScript file")
		shortcut: "Ctrl+Alt+J"
		enabled: !ProjectModel.isEmpty
		onTriggered: ProjectModel.newJsFile();
	}

	Action {
		id: addNewHtmlFileAction
		text: qsTr("New HTML file")
		shortcut: "Ctrl+Alt+H"
		enabled: !ProjectModel.isEmpty
		onTriggered: ProjectModel.newHtmlFile();
	}

	Action {
		id: addNewContractAction
		text: qsTr("New contract")
		shortcut: "Ctrl+Alt+C"
		enabled: !ProjectModel.isEmpty
		onTriggered: ProjectModel.newContract();
	}

	Action {
		id: addExistingFileAction
		text: qsTr("Add existing file")
		shortcut: "Ctrl+Alt+A"
		enabled: !ProjectModel.isEmpty
		onTriggered: ProjectModel.addExistingFile();
	}

	Action {
		id: saveAllFilesAction
		text: qsTr("Save all")
		shortcut: "Ctrl+S"
		enabled: !ProjectModel.isEmpty
		onTriggered: ProjectModel.saveAll();
	}

	Action {
		id: closeProjectAction
		text: qsTr("Close project")
		shortcut: "Ctrl+W"
		enabled: !ProjectModel.isEmpty
		onTriggered: ProjectModel.closeProject();
>>>>>>> 4bcf36e1
	}
}<|MERGE_RESOLUTION|>--- conflicted
+++ resolved
@@ -75,16 +75,11 @@
 		id: debugRunAction
 		text: "&Run"
 		shortcut: "F5"
-<<<<<<< HEAD
 		onTriggered: {
 			mainContent.ensureRightView();
-			debugModel.debugDeployment();
+			clientModel.debugDeployment();
 		}
-		enabled: codeModel.hasContract && !debugModel.running;
-=======
 		enabled: codeModel.hasContract && !clientModel.running;
-		onTriggered: clientModel.debugDeployment();
->>>>>>> 4bcf36e1
 	}
 
 	Action {
@@ -95,12 +90,13 @@
 	}
 
 	Action {
-<<<<<<< HEAD
 		id: showHideRightPanel
 		text: "Show/Hide right view"
 		shortcut: "F7"
 		onTriggered: mainContent.toggleRightView();
-=======
+	}
+
+	Action {
 		id: createProjectAction
 		text: qsTr("&New project")
 		shortcut: "Ctrl+N"
@@ -162,6 +158,5 @@
 		shortcut: "Ctrl+W"
 		enabled: !ProjectModel.isEmpty
 		onTriggered: ProjectModel.closeProject();
->>>>>>> 4bcf36e1
 	}
 }