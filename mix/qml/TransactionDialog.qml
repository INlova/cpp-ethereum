import QtQuick 2.2
import QtQuick.Controls 1.1
import QtQuick.Layouts 1.1
import QtQuick.Dialogs 1.2
import QtQuick.Window 2.0
import QtQuick.Controls.Styles 1.3
import org.ethereum.qml.QEther 1.0
import "js/TransactionHelper.js" as TransactionHelper
import "."

Dialog {
	id: modalTransactionDialog
	modality: Qt.ApplicationModal
	width: 520
	height: 500
	visible: false
<<<<<<< HEAD
=======
	color: transactionDialogStyle.generic.backgroundColor
>>>>>>> 3525a62c
	title: qsTr("Edit Transaction")
	property int transactionIndex
	property alias gas: gasValueEdit.gasValue;
	property alias gasPrice: gasPriceField.value;
	property alias transactionValue: valueField.value;
	property string contractId: contractComboBox.currentValue();
	property alias functionId: functionComboBox.currentText;
	property var paramValues;
	property var paramsModel: [];
	property bool useTransactionDefaultValue: false
	property alias stateAccounts: senderComboBox.model
	signal accepted;

	function open(index, item) {
		rowFunction.visible = !useTransactionDefaultValue;
		rowValue.visible = !useTransactionDefaultValue;
		rowGas.visible = !useTransactionDefaultValue;
		rowGasPrice.visible = !useTransactionDefaultValue;

		transactionIndex = index;
		gasValueEdit.gasValue = item.gas;
		gasPriceField.value = item.gasPrice;
		valueField.value = item.value;
		var contractId = item.contractId;
		var functionId = item.functionId;
		rowFunction.visible = true;

		paramValues = item.parameters !== undefined ? item.parameters : {};
		if (item.sender)
			senderComboBox.select(item.sender);

		contractsModel.clear();
		var contractIndex = -1;
		var contracts = codeModel.contracts;
		for (var c in contracts) {
			contractsModel.append({ cid: c, text: contracts[c].contract.name });
			if (contracts[c].contract.name === contractId)
				contractIndex = contractsModel.count - 1;
		}

		if (contractIndex == -1 && contractsModel.count > 0)
			contractIndex = 0; //@todo suggest unused contract
		contractComboBox.currentIndex = contractIndex;

		loadFunctions(contractComboBox.currentValue());
		selectFunction(functionId);

		paramsModel = [];
		if (functionId !== contractComboBox.currentValue())
			loadParameters();
		else {
			var contract = codeModel.contracts[contractId];
			if (contract) {
				var params = contract.contract.constructor.parameters;
				for (var p = 0; p < params.length; p++)
					loadParameter(params[p]);
			}
		}
		initTypeLoader();

		visible = true;
		valueField.focus = true;
	}

	function loadFunctions(contractId)
	{
		functionsModel.clear();
		var contract = codeModel.contracts[contractId];
		if (contract) {
			var functions = codeModel.contracts[contractId].contract.functions;
			for (var f = 0; f < functions.length; f++) {
				functionsModel.append({ text: functions[f].name });
			}
		}
		//append constructor
		functionsModel.append({ text: contractId });

	}

	function selectFunction(functionId)
	{
		var functionIndex = -1;
		for (var f = 0; f < functionsModel.count; f++)
			if (functionsModel.get(f).text === functionId)
				functionIndex = f;

		if (functionIndex == -1 && functionsModel.count > 0)
			functionIndex = 0; //@todo suggest unused function

		functionComboBox.currentIndex = functionIndex;
	}

	function loadParameter(parameter)
	{
		var type = parameter.type;
		var pname = parameter.name;
		paramsModel.push({ name: pname, type: type });
	}

	function loadParameters() {
		paramsModel = []
		if (functionComboBox.currentIndex >= 0 && functionComboBox.currentIndex < functionsModel.count) {
			var contract = codeModel.contracts[contractComboBox.currentValue()];
			if (contract) {
				var func = contract.contract.functions[functionComboBox.currentIndex];
				if (func) {
					var parameters = func.parameters;
					for (var p = 0; p < parameters.length; p++)
						loadParameter(parameters[p]);
				}
			}
		}
		initTypeLoader();
	}

	function initTypeLoader()
	{
		typeLoader.value = {}
		typeLoader.members = []
		typeLoader.value = paramValues;
		typeLoader.members = paramsModel;
		paramLabel.visible = paramsModel.length > 0;
		paramScroll.visible = paramsModel.length > 0;
		modalTransactionDialog.height = (paramsModel.length > 0 ? 500 : 300);
	}

	function acceptAndClose()
	{
		close();
		accepted();
	}

	function close()
	{
		visible = false;
	}

	function getItem()
	{
		var item;
		if (!useTransactionDefaultValue)
		{
			item = {
				contractId: transactionDialog.contractId,
				functionId: transactionDialog.functionId,
				gas: transactionDialog.gas,
				gasPrice: transactionDialog.gasPrice,
				value: transactionDialog.transactionValue,
				parameters: {},
			};
		}
		else
		{
			item = TransactionHelper.defaultTransaction();
			item.contractId = transactionDialog.contractId;
			item.functionId = transactionDialog.functionId;
		}

		item.sender = senderComboBox.model[senderComboBox.currentIndex].secret;
		item.parameters = paramValues;
		return item;
	}
<<<<<<< HEAD
	contentItem: Rectangle {
		color: StateDialogStyle.generic.backgroundColor
=======

	StateDialogStyle {
		id: transactionDialogStyle
	}

	ColumnLayout {
>>>>>>> 3525a62c
		anchors.fill: parent
		ColumnLayout {
			anchors.fill: parent
			anchors.margins: 10

			ColumnLayout {
				id: dialogContent
				anchors.top: parent.top
				spacing: 10
				RowLayout
				{
					id: rowSender
					Layout.fillWidth: true
					height: 150
					DefaultLabel {
						Layout.preferredWidth: 75
						text: qsTr("Sender")
					}
					ComboBox {

						function select(secret)
						{
							for (var i in model)
								if (model[i].secret === secret)
								{
									currentIndex = i;
									break;
								}
						}

						id: senderComboBox
						Layout.preferredWidth: 350
						currentIndex: 0
						textRole: "name"
						editable: false
					}
				}

				RowLayout
				{
					id: rowContract
					Layout.fillWidth: true
					height: 150
					DefaultLabel {
						Layout.preferredWidth: 75
						text: qsTr("Contract")
					}
					ComboBox {
						id: contractComboBox
						function currentValue() {
							return (currentIndex >=0 && currentIndex < contractsModel.count) ? contractsModel.get(currentIndex).cid : "";
						}
						Layout.preferredWidth: 350
						currentIndex: -1
						textRole: "text"
						editable: false
						model: ListModel {
							id: contractsModel
						}
						onCurrentIndexChanged: {
							loadFunctions(currentValue());
						}
					}
				}

				RowLayout
				{
					id: rowFunction
					Layout.fillWidth: true
					height: 150
					DefaultLabel {
						Layout.preferredWidth: 75
						text: qsTr("Function")
					}
					ComboBox {
						id: functionComboBox
						Layout.preferredWidth: 350
						currentIndex: -1
						textRole: "text"
						editable: false
						model: ListModel {
							id: functionsModel
						}
						onCurrentIndexChanged: {
							loadParameters();
						}
					}
				}

				CommonSeparator
				{
					Layout.fillWidth: true
				}

				RowLayout
				{
					id: rowValue
					Layout.fillWidth: true
					height: 150
					DefaultLabel {
						Layout.preferredWidth: 75
						text: qsTr("Value")
					}
					Ether {
						id: valueField
						edit: true
						displayFormattedValue: true
					}
				}

				CommonSeparator
				{
					Layout.fillWidth: true
				}

				RowLayout
				{
					id: rowGas
					Layout.fillWidth: true
					height: 150
					DefaultLabel {
						Layout.preferredWidth: 75
						text: qsTr("Gas")
					}

					DefaultTextField
					{
						property variant gasValue
						onGasValueChanged: text = gasValue.value();
						onTextChanged: gasValue.setValue(text);
						implicitWidth: 200
						id: gasValueEdit;
					}
				}

				CommonSeparator
				{
					Layout.fillWidth: true
				}

				RowLayout
				{
					id: rowGasPrice
					Layout.fillWidth: true
					height: 150
					DefaultLabel {
						Layout.preferredWidth: 75
						text: qsTr("Gas Price")
					}
					Ether {
						id: gasPriceField
						edit: true
						displayFormattedValue: true
					}
				}

				CommonSeparator
				{
					Layout.fillWidth: true
				}

				DefaultLabel {
					id: paramLabel
					text: qsTr("Parameters:")
					Layout.preferredWidth: 75
				}

				ScrollView
				{
					id: paramScroll
					anchors.top: paramLabel.bottom
					anchors.topMargin: 10
					Layout.fillWidth: true
					Layout.fillHeight: true
					StructView
					{
						id: typeLoader
						Layout.preferredWidth: 150
						members: paramsModel;
					}
				}

				CommonSeparator
				{
					Layout.fillWidth: true
					visible: paramsModel.length > 0
				}
			}

			RowLayout
			{
<<<<<<< HEAD
				anchors.bottom: parent.bottom
				anchors.right: parent.right;

				Button {
					text: qsTr("OK");
					onClicked: {
						close();
						accepted();
					}
				}
				Button {
					text: qsTr("Cancel");
					onClicked: close();
=======
				Layout.fillWidth: true
				visible: paramsModel.length > 0
			}
		}

		RowLayout
		{
			anchors.bottom: parent.bottom
			anchors.right: parent.right;

			Button {
				text: qsTr("OK");
				onClicked: {
					acceptAndClose();
>>>>>>> 3525a62c
				}
			}
		}
	}
}<|MERGE_RESOLUTION|>--- conflicted
+++ resolved
@@ -14,10 +14,6 @@
 	width: 520
 	height: 500
 	visible: false
-<<<<<<< HEAD
-=======
-	color: transactionDialogStyle.generic.backgroundColor
->>>>>>> 3525a62c
 	title: qsTr("Edit Transaction")
 	property int transactionIndex
 	property alias gas: gasValueEdit.gasValue;
@@ -31,6 +27,10 @@
 	property alias stateAccounts: senderComboBox.model
 	signal accepted;
 
+	StateDialogStyle {
+		id: transactionDialogStyle
+	}
+
 	function open(index, item) {
 		rowFunction.visible = !useTransactionDefaultValue;
 		rowValue.visible = !useTransactionDefaultValue;
@@ -180,209 +180,201 @@
 		item.parameters = paramValues;
 		return item;
 	}
-<<<<<<< HEAD
 	contentItem: Rectangle {
-		color: StateDialogStyle.generic.backgroundColor
-=======
-
-	StateDialogStyle {
-		id: transactionDialogStyle
-	}
-
-	ColumnLayout {
->>>>>>> 3525a62c
-		anchors.fill: parent
+		color: transactionDialogStyle.generic.backgroundColor
 		ColumnLayout {
 			anchors.fill: parent
-			anchors.margins: 10
-
 			ColumnLayout {
-				id: dialogContent
-				anchors.top: parent.top
-				spacing: 10
-				RowLayout
-				{
-					id: rowSender
-					Layout.fillWidth: true
-					height: 150
+				anchors.fill: parent
+				anchors.margins: 10
+
+				ColumnLayout {
+					id: dialogContent
+					anchors.top: parent.top
+					spacing: 10
+					RowLayout
+					{
+						id: rowSender
+						Layout.fillWidth: true
+						height: 150
+						DefaultLabel {
+							Layout.preferredWidth: 75
+							text: qsTr("Sender")
+						}
+						ComboBox {
+
+							function select(secret)
+							{
+								for (var i in model)
+									if (model[i].secret === secret)
+									{
+										currentIndex = i;
+										break;
+									}
+							}
+
+							id: senderComboBox
+							Layout.preferredWidth: 350
+							currentIndex: 0
+							textRole: "name"
+							editable: false
+						}
+					}
+
+					RowLayout
+					{
+						id: rowContract
+						Layout.fillWidth: true
+						height: 150
+						DefaultLabel {
+							Layout.preferredWidth: 75
+							text: qsTr("Contract")
+						}
+						ComboBox {
+							id: contractComboBox
+							function currentValue() {
+								return (currentIndex >=0 && currentIndex < contractsModel.count) ? contractsModel.get(currentIndex).cid : "";
+							}
+							Layout.preferredWidth: 350
+							currentIndex: -1
+							textRole: "text"
+							editable: false
+							model: ListModel {
+								id: contractsModel
+							}
+							onCurrentIndexChanged: {
+								loadFunctions(currentValue());
+							}
+						}
+					}
+
+					RowLayout
+					{
+						id: rowFunction
+						Layout.fillWidth: true
+						height: 150
+						DefaultLabel {
+							Layout.preferredWidth: 75
+							text: qsTr("Function")
+						}
+						ComboBox {
+							id: functionComboBox
+							Layout.preferredWidth: 350
+							currentIndex: -1
+							textRole: "text"
+							editable: false
+							model: ListModel {
+								id: functionsModel
+							}
+							onCurrentIndexChanged: {
+								loadParameters();
+							}
+						}
+					}
+
+					CommonSeparator
+					{
+						Layout.fillWidth: true
+					}
+
+					RowLayout
+					{
+						id: rowValue
+						Layout.fillWidth: true
+						height: 150
+						DefaultLabel {
+							Layout.preferredWidth: 75
+							text: qsTr("Value")
+						}
+						Ether {
+							id: valueField
+							edit: true
+							displayFormattedValue: true
+						}
+					}
+
+					CommonSeparator
+					{
+						Layout.fillWidth: true
+					}
+
+					RowLayout
+					{
+						id: rowGas
+						Layout.fillWidth: true
+						height: 150
+						DefaultLabel {
+							Layout.preferredWidth: 75
+							text: qsTr("Gas")
+						}
+
+						DefaultTextField
+						{
+							property variant gasValue
+							onGasValueChanged: text = gasValue.value();
+							onTextChanged: gasValue.setValue(text);
+							implicitWidth: 200
+							id: gasValueEdit;
+						}
+					}
+
+					CommonSeparator
+					{
+						Layout.fillWidth: true
+					}
+
+					RowLayout
+					{
+						id: rowGasPrice
+						Layout.fillWidth: true
+						height: 150
+						DefaultLabel {
+							Layout.preferredWidth: 75
+							text: qsTr("Gas Price")
+						}
+						Ether {
+							id: gasPriceField
+							edit: true
+							displayFormattedValue: true
+						}
+					}
+
+					CommonSeparator
+					{
+						Layout.fillWidth: true
+					}
+
 					DefaultLabel {
+						id: paramLabel
+						text: qsTr("Parameters:")
 						Layout.preferredWidth: 75
-						text: qsTr("Sender")
-					}
-					ComboBox {
-
-						function select(secret)
+					}
+
+					ScrollView
+					{
+						id: paramScroll
+						anchors.top: paramLabel.bottom
+						anchors.topMargin: 10
+						Layout.fillWidth: true
+						Layout.fillHeight: true
+						StructView
 						{
-							for (var i in model)
-								if (model[i].secret === secret)
-								{
-									currentIndex = i;
-									break;
-								}
-						}
-
-						id: senderComboBox
-						Layout.preferredWidth: 350
-						currentIndex: 0
-						textRole: "name"
-						editable: false
-					}
-				}
-
-				RowLayout
-				{
-					id: rowContract
-					Layout.fillWidth: true
-					height: 150
-					DefaultLabel {
-						Layout.preferredWidth: 75
-						text: qsTr("Contract")
-					}
-					ComboBox {
-						id: contractComboBox
-						function currentValue() {
-							return (currentIndex >=0 && currentIndex < contractsModel.count) ? contractsModel.get(currentIndex).cid : "";
-						}
-						Layout.preferredWidth: 350
-						currentIndex: -1
-						textRole: "text"
-						editable: false
-						model: ListModel {
-							id: contractsModel
-						}
-						onCurrentIndexChanged: {
-							loadFunctions(currentValue());
-						}
-					}
-				}
-
-				RowLayout
-				{
-					id: rowFunction
-					Layout.fillWidth: true
-					height: 150
-					DefaultLabel {
-						Layout.preferredWidth: 75
-						text: qsTr("Function")
-					}
-					ComboBox {
-						id: functionComboBox
-						Layout.preferredWidth: 350
-						currentIndex: -1
-						textRole: "text"
-						editable: false
-						model: ListModel {
-							id: functionsModel
-						}
-						onCurrentIndexChanged: {
-							loadParameters();
-						}
-					}
-				}
-
-				CommonSeparator
-				{
-					Layout.fillWidth: true
-				}
-
-				RowLayout
-				{
-					id: rowValue
-					Layout.fillWidth: true
-					height: 150
-					DefaultLabel {
-						Layout.preferredWidth: 75
-						text: qsTr("Value")
-					}
-					Ether {
-						id: valueField
-						edit: true
-						displayFormattedValue: true
-					}
-				}
-
-				CommonSeparator
-				{
-					Layout.fillWidth: true
-				}
-
-				RowLayout
-				{
-					id: rowGas
-					Layout.fillWidth: true
-					height: 150
-					DefaultLabel {
-						Layout.preferredWidth: 75
-						text: qsTr("Gas")
-					}
-
-					DefaultTextField
-					{
-						property variant gasValue
-						onGasValueChanged: text = gasValue.value();
-						onTextChanged: gasValue.setValue(text);
-						implicitWidth: 200
-						id: gasValueEdit;
-					}
-				}
-
-				CommonSeparator
-				{
-					Layout.fillWidth: true
-				}
-
-				RowLayout
-				{
-					id: rowGasPrice
-					Layout.fillWidth: true
-					height: 150
-					DefaultLabel {
-						Layout.preferredWidth: 75
-						text: qsTr("Gas Price")
-					}
-					Ether {
-						id: gasPriceField
-						edit: true
-						displayFormattedValue: true
-					}
-				}
-
-				CommonSeparator
-				{
-					Layout.fillWidth: true
-				}
-
-				DefaultLabel {
-					id: paramLabel
-					text: qsTr("Parameters:")
-					Layout.preferredWidth: 75
-				}
-
-				ScrollView
-				{
-					id: paramScroll
-					anchors.top: paramLabel.bottom
-					anchors.topMargin: 10
-					Layout.fillWidth: true
-					Layout.fillHeight: true
-					StructView
-					{
-						id: typeLoader
-						Layout.preferredWidth: 150
-						members: paramsModel;
-					}
-				}
-
-				CommonSeparator
-				{
-					Layout.fillWidth: true
-					visible: paramsModel.length > 0
+							id: typeLoader
+							Layout.preferredWidth: 150
+							members: paramsModel;
+						}
+					}
+
+					CommonSeparator
+					{
+						Layout.fillWidth: true
+						visible: paramsModel.length > 0
+					}
 				}
 			}
 
 			RowLayout
 			{
-<<<<<<< HEAD
 				anchors.bottom: parent.bottom
 				anchors.right: parent.right;
 
@@ -393,27 +385,13 @@
 						accepted();
 					}
 				}
+
 				Button {
 					text: qsTr("Cancel");
 					onClicked: close();
-=======
-				Layout.fillWidth: true
-				visible: paramsModel.length > 0
-			}
-		}
-
-		RowLayout
-		{
-			anchors.bottom: parent.bottom
-			anchors.right: parent.right;
-
-			Button {
-				text: qsTr("OK");
-				onClicked: {
-					acceptAndClose();
->>>>>>> 3525a62c
+					Layout.fillWidth: true
 				}
 			}
 		}
 	}
-}+}
