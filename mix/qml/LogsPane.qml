import QtQuick 2.0
import QtQuick.Layouts 1.0
import QtQuick.Controls 1.1
import QtQuick.Controls.Styles 1.3
import org.ethereum.qml.SortFilterProxyModel 1.0
import "."

Rectangle
{
	function push(_level, _type, _content)
	{
		_content = _content.replace(/\n/g, " ")
		logsModel.insert(0, { "type": _type, "date": Qt.formatDateTime(new Date(), "hh:mm:ss"), "content": _content, "level": _level });
	}

	anchors.fill: parent
	radius: 5
	color: LogsPaneStyle.generic.layout.backgroundColor
	ColumnLayout {
		z: 2
		height: parent.height
		width: parent.width
		spacing: 0

		ListModel {
			id: logsModel
		}

		TableView {
			id: logsTable
			clip: true
			Layout.fillWidth: true
			Layout.preferredHeight: parent.height - rowAction.height
			headerVisible : false
			onDoubleClicked:
			{
				var log = logsModel.get(logsTable.currentRow);
				if (log)
					clipboard.text = (log.type + "\t" + log.level + "\t" + log.date + "\t" + log.content);
			}

			model: SortFilterProxyModel {
				id: proxyModel
				source: logsModel
				property var roles: ["-", "javascript", "run", "state"]

				Component.onCompleted: {
					filterType = regEx(proxyModel.roles);
				}

				function search(_value)
				{
					filterContent = _value;
				}

				function toogleFilter(_value)
				{
					var count = roles.length;
					for (var i in roles)
					{
						if (roles[i] === _value)
						{
							roles.splice(i, 1);
							break;
						}
					}
					if (count === roles.length)
						roles.push(_value);

					filterType = regEx(proxyModel.roles);
				}

				function regEx(_value)
				{
					return "(?:" + roles.join('|') + ")";
				}

				filterType: "(?:javascript|run|state)"
				filterContent: ""
				filterSyntax: SortFilterProxyModel.RegExp
				filterCaseSensitivity: Qt.CaseInsensitive
			}
			TableViewColumn
			{
				role: "date"
				title: qsTr("date")
				width: LogsPaneStyle.generic.layout.dateWidth
				delegate: itemDelegate
			}
			TableViewColumn
			{
				role: "type"
				title: qsTr("type")
				width: LogsPaneStyle.generic.layout.typeWidth
				delegate: itemDelegate
			}
			TableViewColumn
			{
				role: "content"
				title: qsTr("content")
				width: LogsPaneStyle.generic.layout.contentWidth
				delegate: itemDelegate
			}

			rowDelegate: Item {
				Rectangle {
					width: logsTable.width - 4
					height: 17
					color: styleData.alternate ? "transparent" : LogsPaneStyle.generic.layout.logAlternateColor
				}
			}
		}

		Component {
			id: itemDelegate
			DefaultLabel {
				text: styleData.value;
				font.family: LogsPaneStyle.generic.layout.logLabelFont
				font.pointSize: Style.absoluteSize(-1)
				color: {
					if (proxyModel.get(styleData.row).level === "error")
						return "red";
					else if (proxyModel.get(styleData.row).level === "warning")
						return "orange";
					else
						return "#808080";
				}
			}
		}

		Row
		{
			id: rowAction
			Layout.preferredHeight: LogsPaneStyle.generic.layout.headerHeight
			height: LogsPaneStyle.generic.layout.headerHeight
			anchors.leftMargin: LogsPaneStyle.generic.layout.leftMargin
			anchors.left: parent.left
			spacing: LogsPaneStyle.generic.layout.headerButtonSpacing
			Button
			{
				height: LogsPaneStyle.generic.layout.headerButtonHeight
				anchors.verticalCenter: parent.verticalCenter
				action: clearAction
				iconSource: "qrc:/qml/img/broom.png"
			}

			Action {
				id: clearAction
				enabled: logsModel.count > 0
				tooltip: qsTr("Clear")
				onTriggered: {
					logsModel.clear()
				}
			}

			Button
			{
				height: LogsPaneStyle.generic.layout.headerButtonHeight
				anchors.verticalCenter: parent.verticalCenter
				action: copytoClipBoardAction
				iconSource: "qrc:/qml/img/copy.png"
			}

			Action {
				id: copytoClipBoardAction
				enabled: logsModel.count > 0
				tooltip: qsTr("Copy to Clipboard")
				onTriggered: {
					var content = "";
					for (var k = 0; k < logsModel.count; k++)
					{
						var log = logsModel.get(k);
						content += log.type + "\t" + log.level + "\t" + log.date + "\t" + log.content + "\n";
					}
					clipboard.text = content;
				}
			}

			Rectangle {
				anchors.verticalCenter: parent.verticalCenter
				width: 1;
				height: parent.height - 10
				color : "#808080"
			}

			ToolButton {
				id: javascriptButton
				checkable: true
				height: LogsPaneStyle.generic.layout.headerButtonHeight
				anchors.verticalCenter: parent.verticalCenter
				checked: true
				onCheckedChanged: {
					proxyModel.toogleFilter("javascript")
				}
				tooltip: qsTr("JavaScript")
				style:
					ButtonStyle {
					label:
						Item {
						DefaultLabel {
							font.family: LogsPaneStyle.generic.layout.logLabelFont
							font.pointSize: Style.absoluteSize(-3)
							color: LogsPaneStyle.generic.layout.logLabelColor
							anchors.centerIn: parent
							text: qsTr("JavaScript")
						}
					}
				}
			}

			ToolButton {
				id: runButton
				checkable: true
				height: LogsPaneStyle.generic.layout.headerButtonHeight
				anchors.verticalCenter: parent.verticalCenter
				checked: true
				onCheckedChanged: {
					proxyModel.toogleFilter("run")
				}
				tooltip: qsTr("Run")
				style:
					ButtonStyle {
					label:
						Item {
						DefaultLabel {
							font.family: LogsPaneStyle.generic.layout.logLabelFont
							font.pointSize: Style.absoluteSize(-3)
							color: LogsPaneStyle.generic.layout.logLabelColor
							anchors.centerIn: parent
							text: qsTr("Run")
						}
					}
				}
			}

			ToolButton {
				id: stateButton
				checkable: true
				height: LogsPaneStyle.generic.layout.headerButtonHeight
				anchors.verticalCenter: parent.verticalCenter
				checked: true
				onCheckedChanged: {
					proxyModel.toogleFilter("state")
				}
				tooltip: qsTr("State")
				style:
					ButtonStyle {
					label:
						Item {
						DefaultLabel {
							font.family: LogsPaneStyle.generic.layout.logLabelFont
							font.pointSize: Style.absoluteSize(-3)
							color: "#5391d8"
							anchors.centerIn: parent
							text: qsTr("State")
						}
					}
				}
			}

<<<<<<< HEAD
			ToolButton {
				id: compilationButton
				checkable: true
				height: LogsPaneStyle.generic.layout.headerButtonHeight
				anchors.verticalCenter: parent.verticalCenter
				checked: false
				onCheckedChanged: {
					proxyModel.toogleFilter("compilation")
				}
				tooltip: qsTr("Compilation")
				style:
					ButtonStyle {
					label:
						Item {
						DefaultLabel {
							font.family: LogsPaneStyle.generic.layout.logLabelFont
							font.pointSize: Style.absoluteSize(-3)
							color: "#5391d8"
							anchors.centerIn: parent
							text: qsTr("Compilation")
						}
					}
				}
			}

			/*DefaultTextField
=======
			DefaultTextField
>>>>>>> 076f787a
			{
				id: searchBox
				height: LogsPaneStyle.generic.layout.headerButtonHeight
				anchors.verticalCenter: parent.verticalCenter
				width: LogsPaneStyle.generic.layout.headerInputWidth
				font.family: LogsPaneStyle.generic.layout.logLabelFont
				font.pointSize: Style.absoluteSize(-3)
				font.italic: true
				onTextChanged: {
					proxyModel.search(text);
				}
			}*/
		}
	}
}<|MERGE_RESOLUTION|>--- conflicted
+++ resolved
@@ -258,36 +258,7 @@
 				}
 			}
 
-<<<<<<< HEAD
-			ToolButton {
-				id: compilationButton
-				checkable: true
-				height: LogsPaneStyle.generic.layout.headerButtonHeight
-				anchors.verticalCenter: parent.verticalCenter
-				checked: false
-				onCheckedChanged: {
-					proxyModel.toogleFilter("compilation")
-				}
-				tooltip: qsTr("Compilation")
-				style:
-					ButtonStyle {
-					label:
-						Item {
-						DefaultLabel {
-							font.family: LogsPaneStyle.generic.layout.logLabelFont
-							font.pointSize: Style.absoluteSize(-3)
-							color: "#5391d8"
-							anchors.centerIn: parent
-							text: qsTr("Compilation")
-						}
-					}
-				}
-			}
-
-			/*DefaultTextField
-=======
 			DefaultTextField
->>>>>>> 076f787a
 			{
 				id: searchBox
 				height: LogsPaneStyle.generic.layout.headerButtonHeight
@@ -299,7 +270,7 @@
 				onTextChanged: {
 					proxyModel.search(text);
 				}
-			}*/
+			}
 		}
 	}
 }