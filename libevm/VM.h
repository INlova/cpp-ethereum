--- conflicted
+++ resolved
@@ -449,19 +449,10 @@
 			break;
 		case Instruction::SIGNEXTEND:
 		{
-<<<<<<< HEAD
-			unsigned k = (unsigned)m_stack[m_stack.size() - 2];
-			if (k > 31)
-				m_stack[m_stack.size() - 2] = m_stack.back();
-			else
-			{
-				u256 b = m_stack.back();
-=======
 			unsigned k = m_stack.back();
 			m_stack.pop_back();
 			auto& b = m_stack.back();
 			if (k <= 31)
->>>>>>> 7b681b09
 				if ((b >> (k * 8)) & 0x80)
 					for (int i = 31; i > k; --i)
 						b |= (u256(0xff) << i);
