--- conflicted
+++ resolved
@@ -47,13 +47,9 @@
             this->bindAndAddMethod(jsonrpc::Procedure("eth_compileSerpent", jsonrpc::PARAMS_BY_POSITION, jsonrpc::JSON_STRING, "param1",jsonrpc::JSON_STRING, NULL), &AbstractWebThreeStubServer::eth_compileSerpentI);
             this->bindAndAddMethod(jsonrpc::Procedure("eth_compileSolidity", jsonrpc::PARAMS_BY_POSITION, jsonrpc::JSON_OBJECT, "param1",jsonrpc::JSON_STRING, NULL), &AbstractWebThreeStubServer::eth_compileSolidityI);
             this->bindAndAddMethod(jsonrpc::Procedure("eth_newFilter", jsonrpc::PARAMS_BY_POSITION, jsonrpc::JSON_STRING, "param1",jsonrpc::JSON_OBJECT, NULL), &AbstractWebThreeStubServer::eth_newFilterI);
-<<<<<<< HEAD
             this->bindAndAddMethod(jsonrpc::Procedure("eth_newFilterEx", jsonrpc::PARAMS_BY_POSITION, jsonrpc::JSON_STRING, "param1",jsonrpc::JSON_OBJECT, NULL), &AbstractWebThreeStubServer::eth_newFilterExI);
-            this->bindAndAddMethod(jsonrpc::Procedure("eth_newBlockFilter", jsonrpc::PARAMS_BY_POSITION, jsonrpc::JSON_STRING, "param1",jsonrpc::JSON_STRING, NULL), &AbstractWebThreeStubServer::eth_newBlockFilterI);
-=======
             this->bindAndAddMethod(jsonrpc::Procedure("eth_newBlockFilter", jsonrpc::PARAMS_BY_POSITION, jsonrpc::JSON_STRING,  NULL), &AbstractWebThreeStubServer::eth_newBlockFilterI);
             this->bindAndAddMethod(jsonrpc::Procedure("eth_newPendingTransactionFilter", jsonrpc::PARAMS_BY_POSITION, jsonrpc::JSON_STRING,  NULL), &AbstractWebThreeStubServer::eth_newPendingTransactionFilterI);
->>>>>>> ec3afa9d
             this->bindAndAddMethod(jsonrpc::Procedure("eth_uninstallFilter", jsonrpc::PARAMS_BY_POSITION, jsonrpc::JSON_BOOLEAN, "param1",jsonrpc::JSON_STRING, NULL), &AbstractWebThreeStubServer::eth_uninstallFilterI);
             this->bindAndAddMethod(jsonrpc::Procedure("eth_getFilterChanges", jsonrpc::PARAMS_BY_POSITION, jsonrpc::JSON_ARRAY, "param1",jsonrpc::JSON_STRING, NULL), &AbstractWebThreeStubServer::eth_getFilterChangesI);
             this->bindAndAddMethod(jsonrpc::Procedure("eth_getFilterChangesEx", jsonrpc::PARAMS_BY_POSITION, jsonrpc::JSON_ARRAY, "param1",jsonrpc::JSON_STRING, NULL), &AbstractWebThreeStubServer::eth_getFilterChangesExI);
@@ -385,13 +381,9 @@
         virtual std::string eth_compileSerpent(const std::string& param1) = 0;
         virtual Json::Value eth_compileSolidity(const std::string& param1) = 0;
         virtual std::string eth_newFilter(const Json::Value& param1) = 0;
-<<<<<<< HEAD
         virtual std::string eth_newFilterEx(const Json::Value& param1) = 0;
-        virtual std::string eth_newBlockFilter(const std::string& param1) = 0;
-=======
         virtual std::string eth_newBlockFilter() = 0;
         virtual std::string eth_newPendingTransactionFilter() = 0;
->>>>>>> ec3afa9d
         virtual bool eth_uninstallFilter(const std::string& param1) = 0;
         virtual Json::Value eth_getFilterChanges(const std::string& param1) = 0;
         virtual Json::Value eth_getFilterChangesEx(const std::string& param1) = 0;
